(**********************************************************************************)
(*    Libcaml-grew - a Graph Rewriting library dedicated to NLP applications      *)
(*                                                                                *)
(*    Copyright 2011-2024 Inria, Université de Lorraine                           *)
(*                                                                                *)
(*    Webpage: https://grew.fr                                                    *)
(*    License: CeCILL (see LICENSE folder or "http://cecill.info/")               *)
(*    Authors: see AUTHORS file                                                   *)
(**********************************************************************************)

open Printf
open Conll
open Amr

open Grew_types
open Grew_utils
open Grew_loader
open Grew_graph
open Grew_rule

(* ==================================================================================================== *)
module Pst_corpus = struct
  let load_files files =
    Array.of_list
      (CCList.flat_map
        (fun file ->
          let line_list = 
            CCIO.(with_in file read_lines_l)
            (* Blanks lines (empty or only with spaces and tabs) and lines starting with '%' are ignored. *)
            |> List.filter (fun line -> not ((Str.string_match (Str.regexp "^[ \t]*$") line 0) || (line.[0] = '%'))) in
          List.mapi
            (fun i line ->
              match Str.split (Str.regexp "\t") line with
              | [pst] -> (sprintf "%s_%05d" file (i+1), pst)
              | [id; pst] -> (id, pst)
              | _ -> failwith "Pst syntax error"
            ) line_list
        ) files
      )
end

(* ==================================================================================================== *)
module Corpus = struct
  type kind = 
    | Conll of Conll_columns.t option (* value is None in Corpus_desc and Some c once the corpus is really loaded *)
    | Pst | Amr | Gr | Json | Dmrs | Ucca

  type item = {
    sent_id: string;
    text: string;
    graph: G_graph.t;
  }

  type t = {
    items: item array;
    kind: kind;
  }

  let graph_of_sent_id sent_id corpus =
    match CCArray.find_idx (fun item -> item.sent_id = sent_id) corpus.items with
    | Some (_,item) -> Some item.graph
    | None -> None

  let item_of_graph graph =
    let sent_id =
      match G_graph.get_meta_opt "sent_id" graph with
      | Some s -> s
      | None -> "_" in
    let text =
      match G_graph.get_meta_opt "text" graph with
      | Some s -> s
      | None -> "_" in
    { sent_id; text; graph }

  let merge = function
    | [] -> Error.bug "Empty list in Corpus.merge"
    | [one] -> one
    | h::t ->
      if List.exists (fun t -> t.kind <> h.kind) t
      then Error.run "Cannot merge corpora with incompatible kinds"
      else {h with items = Array.concat (List.map (fun t -> t.items) (h::t)) }

  let of_conllx_corpus conllx_corpus =
    let items =
      Array.map
        (fun (sent_id, conllx) ->
           let text = match List.assoc_opt "text" (Conll.get_meta conllx) with Some t -> t | None -> "__missing text metadata__" in
           let graph = conllx |> Conll.to_json |> G_graph.of_json in
           { sent_id; text; graph }
        ) (Conll_corpus.get_data conllx_corpus) in
    { kind = Conll (Some (Conll_corpus.get_columns conllx_corpus)); items }

  let of_amr_file file =
    try
      let amr_corpus = Amr_corpus.load file in
      let items =
        Array.map
          (fun (sent_id, amr) ->
             let json = Amr.to_json ~unfold:true amr in
             let graph = G_graph.of_json json in
             let text = match G_graph.get_meta_opt "text" graph with Some t -> t | None -> "__missing text metadata__" in
             { sent_id; text; graph }
          ) amr_corpus in
      { kind=Amr; items; }
    with Amr.Error msg -> Error.build "Amr error in file `%s`: %s" file msg

  let fold_left fct init t =
    Array.fold_left
      (fun acc item -> fct acc item.sent_id item.graph)
      init t.items

  let fold_right fct t init =
    Array.fold_right
      (fun item acc -> fct item.sent_id item.graph acc)
      t.items init


  let iteri fct t = Array.iteri (fun i item -> fct i item.sent_id item.graph) t.items



  let size t = Array.length t.items

  let get_graph position t = t.items.(position).graph
  let get_sent_id position t = t.items.(position).sent_id

  let is_conll t = match t.kind with
    | Conll _ | Dmrs -> true
    | _ -> false

  let get_text position t = t.items.(position).text

  let update_graph sent_id graph corpus =
    match CCArray.find_idx (fun item -> item.sent_id = sent_id) corpus.items with
    | Some (pos,item) -> corpus.items.(pos) <- {item with graph}
    | None -> Error.run "[update_graph] unknown sent_id"

  let permut_length t =
    let items_with_length =
      Array.mapi
        (fun i item -> (i,G_graph.size item.graph)) t.items in
    let _ = Array.sort
        (fun (_,s1) (_,s2) -> Stdlib.compare s1 s2)
        items_with_length in
    Array.map fst items_with_length

  let from_json ?loc json =
    try
      match json with
      | `List jsons ->
        Array.of_list (
          List.map (fun json -> json |> G_graph.of_json |> item_of_graph) jsons
        )
      | json -> [| json |> G_graph.of_json |> item_of_graph |]
    with
    | Yojson.Json_error msg -> Error.run ?loc "Error in the JSON file format: %s" msg

  let from_stdin ?ext ?log_file ?config () =
    match ext with
    | Some ".json" -> 
      let s = CCIO.read_all stdin in
      { kind=Json; items = from_json (Yojson.Basic.from_string s)}
    | Some ".conll" | Some ".conllu" | Some ".cupt" | Some ".orfeo" | Some ".frsemcor" 
    | _ -> (* TODO: use Conll by default --> more robust stuff needed *)
      let lines = CCIO.read_lines_l stdin in
      of_conllx_corpus (Conll_corpus.of_lines ?log_file ?config lines)

  let from_string ?ext ?log_file ?config s =
    match ext with
    | Some ".json" -> { kind=Json; items = from_json (Yojson.Basic.from_string s)}
    | Some ".conll" | Some ".conllu" | Some ".cupt" | Some ".orfeo" | Some ".frsemcor" 
    | _ -> (* TODO: use Conll by default --> more robust stuff needed *)
      let lines = Str.split (Str.regexp "\n") s in
      of_conllx_corpus (Conll_corpus.of_lines ?log_file ?config lines)

  let of_json_file file = 
    try { kind=Json; items = from_json ~loc: (Loc.file file) (Yojson.Basic.from_file file)}
    with Yojson.Json_error msg -> Error.run ~loc:(Loc.file file) "Error in the JSON file format: %s" msg

  let from_file ?ext ?log_file ?config file =
    let extension = match ext with Some e -> e | None -> Filename.extension file in
    match extension with
    | ".conll" | ".conllu" | ".cupt" | ".orfeo" | ".frsemcor" ->
      of_conllx_corpus (Conll_corpus.load ?log_file ?config file)
    | ".amr" | ".txt" ->
      of_amr_file file
    | ".json" -> 
      of_json_file file
    | ext -> Error.run "Cannot load file `%s`, unknown extension `%s`" file ext

  let from_dir ?log_file ?config dir =
    let files = Sys.readdir dir in
    let (conll_files, amr_files, txt_files, json_files) =
      Array.fold_right
        (fun file (conll_acc, amr_acc, txt_acc, json_acc) ->
          let full_file = Filename.concat dir file in
           match Filename.extension file with
           | ".conll" | ".conllu" | ".cupt" | ".orfeo" -> (full_file::conll_acc, amr_acc, txt_acc, json_acc)
           | ".amr" -> (conll_acc, full_file::amr_acc, txt_acc, json_acc)
           | ".txt" -> (conll_acc, amr_acc, full_file::txt_acc, json_acc)
           | ".json" -> (conll_acc, amr_acc, txt_acc, full_file::json_acc)
           | _ -> (conll_acc, amr_acc, txt_acc, json_acc)
        ) files ([],[],[], []) in

    (* txt files are interpreted as AMR files only if there is no conll-like files (eg: UD containts txt files in parallel to conllu) *)
    match (conll_files, amr_files, txt_files, json_files) with
    | ([],[],[], []) -> Error.run "The directory `%s` does not contain any graphs" dir
    | (_::_ as conll_files,_,_,_) -> of_conllx_corpus (Conll_corpus.load_list ?log_file ?config conll_files)
    | ([], (_::_ as amr_files), txt_files, _) | ([], amr_files, (_::_ as txt_files), _) -> (amr_files @ txt_files) |> List.map of_amr_file |> merge
    | ([],[],[],json_files) -> json_files |> List.map of_json_file |> merge

  (* val from_assoc_list: (string * G_graph.t) list -> t *)
  let from_assoc_list l = 
    {
      items = Array.of_list (List.map (fun (sent_id,graph) -> {sent_id; graph; text=""}) l);
      kind = Gr
    }

  let get_columns_opt corpus = 
    match corpus.kind with
    | Conll (Some c) -> Some c
    | _ -> None

  (* ---------------------------------------------------------------------------------------------------- *)
  let search ?(json_label=false) ~config null update request cluster_item_list corpus =
    fold_left
    (fun acc sent_id graph ->
      let matchings = Matching.search_request_in_graph ~config request graph in
      List.fold_left
      (fun acc2 matching -> 
        let cluster_value_list = 
          List.map 
          (fun cluster_item ->
            Matching.get_clust_value_opt ~json_label ~config cluster_item request graph matching 
          ) cluster_item_list in
          Clustered.update (update sent_id graph matching) cluster_value_list null acc2
      ) acc matchings
    ) (Clustered.empty null) corpus

  (* ---------------------------------------------------------------------------------------------------- *)
  type status = 
    | Ok
    | Timeout of float
    | Over of float

  let bounded_search ?(json_label=false) ~config ?(ordering = None) bound timeout null update request cluster_item_list corpus =
    let len = size corpus in
    let permut_fct = match ordering with
    | Some "length" -> let perm = permut_length corpus in fun x -> perm.(x)
    | Some "shuffle" -> let mix = Array_.shuffle_N len in fun x -> mix.(x)
    | _ -> fun x -> x in
    let matching_counter = ref 0 in
    let init_time = Unix.gettimeofday() in
    let status = ref Ok in
    let check graph_counter =
      (match bound with Some b when !matching_counter > b -> status := Over ((float graph_counter) /. (float (Array.length corpus.items))) | _ -> ());
      (match timeout with Some b when Unix.gettimeofday() -. init_time >= b -> status := Timeout ((float graph_counter) /. (float (Array.length corpus.items))) | _ -> ()) in

    let rec loop acc graph_counter =
      if !status <> Ok || graph_counter = len
        then acc
        else
          begin
            let graph_index = permut_fct graph_counter in
            let graph = get_graph graph_index corpus in
            let sent_id = get_sent_id graph_index corpus in
            let matchings = Matching.search_request_in_graph ~config request graph in
            let nb_in_graph = List.length matchings in
            let new_acc = 
              CCList.foldi (* TODO: replace by loop or exception to avoid useless steps *)
                (fun acc2 pos_in_graph matching ->
                  incr matching_counter;
                  check graph_counter;
                  if !status <> Ok
                  then acc2
                  else
                    let cluster_value_list = 
                      List.map 
                        (fun cluster_item ->
                          Matching.get_clust_value_opt ~json_label ~config cluster_item request graph matching 
                        ) cluster_item_list in
                      Clustered.update (update graph_index sent_id graph pos_in_graph nb_in_graph matching) cluster_value_list null acc2
                ) acc matchings in
            loop new_acc (graph_counter + 1)
          end in
    loop (Clustered.empty null) 0 
    |> (fun x -> match !status with
    | Ok -> (x, "complete", 1.)
    | Timeout r -> (x, "timeout", r)
    | Over r -> (x, "max_results", r)
    )
<<<<<<< HEAD
end (* module Corpus *)
=======

  let compile dir marshal_file t =
    let out_ch = open_out_bin (Filename.concat dir marshal_file) in
    Marshal.to_channel out_ch t [];
    close_out out_ch

  let count_feature_values ?(filter=fun _ -> true) t =
    fold_right 
      (fun _ graph acc -> 
        G_graph.count_feature_values ~filter ~acc (graph : G_graph.t)
      ) t String_map.empty
end
>>>>>>> afeb44bf

(* ==================================================================================================== *)
module Corpus_desc = struct
  open Yojson.Basic.Util

  type t = Yojson.Basic.t

  let to_json t = t
  let get_id corpus_desc = corpus_desc |> member "id" |> to_string

  let get_field_opt field corpus_desc = corpus_desc |> member field |> to_string_option

  let get_config corpus_desc =
    try corpus_desc |> member "config" |> to_string_option |> CCOption.map_or ~default:(Conll_config.build "ud") Conll_config.build
    with Type_error _ -> Error.run "[Corpus_desc.get_config] \"config\" field must be a string in %s" (get_id corpus_desc)

  let get_directory corpus_desc =
    try corpus_desc |> member "directory" |> to_string
    with Type_error _ -> Error.run "[Corpus_desc.get_directory] \"directory\" field is mandatory and must be a string in %s" (get_id corpus_desc)

  let ensure_directory dir =
    match Sys.file_exists dir with
    | false -> Unix.mkdir dir 0o755
    | true ->
      match Sys.is_directory dir with
      | true -> ()
      | false -> Error.run "Cannot build directory `%s`, a file with the same name already exists" dir

  let get_build_directory ?(ensure_build=false) corpus_desc =
    let intermediate_dir = Filename.concat (get_directory corpus_desc) "_build_grew" in
    let build_dir = Filename.concat intermediate_dir (get_id corpus_desc) in
    if ensure_build then (ensure_directory intermediate_dir; ensure_directory build_dir);
    build_dir

  let get_flag flag corpus_desc =
    try corpus_desc |> member flag |> to_bool
    with Type_error _ -> false

  let get_display corpus_desc =
      try Some (corpus_desc |> member "display" |> to_int)
      with Type_error _ -> None

  let get_kind corpus_desc =
    try match (corpus_desc |> member "kind" |> to_string_option, corpus_desc |> member "columns" |> to_string_option) with
      | (None, columns_opt) | (Some "conll", columns_opt) -> Corpus.Conll (CCOption.map Conll_columns.build columns_opt)
      | (Some "pst",_) -> Pst
      | (Some "amr",_) -> Amr
      | (Some "dmrs",_) -> Dmrs
      | (Some "ucca",_) -> Ucca
      | (Some "json",_) -> Json
      | (Some x,_) -> Error.run "[Corpus.load_json] Unknown \"kind\":\"%s\" field in corpus: \"%s\"" x (get_id corpus_desc)
    with Type_error _ -> Error.run "[Corpus.load_json] \"kind\" must be a string in corpus: \"%s\"" (get_id corpus_desc)


  let read_dir directory =
    try
      let file_seq = CCIO.File.read_dir directory in
      let rec loop () =
        match file_seq () with
        | Some file -> file :: loop ()
        | None -> [] in
      loop ()
    with Sys_error _ -> []
  
  (* replace ${…} with value of the environment variable and add the list of built files in the field "built_files" *)
  let expand_and_check ~env = function
    | `Assoc l ->
      let (id_flag, dir) = (ref None, ref None) in
      let new_l = 
        List.map (function
          | ("id", `String id) as i -> id_flag := Some id; i
          | ("directory", `String d) -> 
            let ext_d = String_.extend_path ~env d in
            dir := Some ext_d;
            ("directory", `String ext_d)
          | ("grs", `String d) -> ("grs", `String (String_.extend_path ~env d))
          | x -> x
        ) l in
          begin
            match (!id_flag, !dir) with
            | (None, _) -> Error.run "[Corpus_desc] ill-formed JSON file (missing `id` field)"
            | (_, None) -> Error.run "[Corpus_desc] ill-formed JSON file (missing `directory` field)"
            | (Some id, Some dir) -> 
              let built_files = 
                (Filename.concat dir (Filename.concat "_build_grew" id))
                |> read_dir
                |> List.map (fun x -> `String x) in
              `Assoc (("built_files", `List built_files) :: new_l)
          end
    | _ -> Error.run "[Corpus_desc] ill-formed JSON file (corpus desc is not a JSON object)"

  let load_json ?(env=[]) json_file =
    try
      json_file
      |> Yojson.Basic.from_file 
      |> to_list
      |> (List.map (expand_and_check ~env))
    with Yojson.Json_error _ | Type_error _ -> Error.run "[Corpus_desc.load_json] ill-formed JSON file"


  (* get the list of paths for all file with [extension] in the [directory] *)
  (* raises Error.run if the directory does not exist *)
  let get_full_local_files directory extension = 
    try
      let files = Sys.readdir directory in
      Array.fold_right
        (fun file acc ->
          if Filename.extension file = extension
          then (Filename.concat directory file) :: acc
          else acc
        ) files []
    with Sys_error _ -> Error.run "Cannot read directory `%s`" directory

  let get_full_files corpus_desc =
    let directory = get_directory corpus_desc in
    match member "files" corpus_desc with
    | `Null -> get_full_local_files directory ".conllu"
    | `String s -> get_full_local_files directory s
    | `List l -> List.map (fun f -> Filename.concat directory (to_string f)) l
    | _ -> failwith "Type error"

  (* ---------------------------------------------------------------------------------------------------- *)
  let build_corpus corpus_desc =
    let config = get_config corpus_desc in
    let conll_corpus = Conll_corpus.load_list ~config (get_full_files corpus_desc) in
    let columns = Conll_corpus.get_columns conll_corpus in
    let items =
      CCArray.filter_map (fun (sent_id,conll) ->
        try
          let graph = G_graph.of_json (Conll.to_json conll) in
          Some {Corpus.sent_id; text=G_graph.to_sentence graph; graph }
          with Error.Build (msg, loc_opt) ->
            Error.warning "[build_corpus, sent_id=%s%s] skipped: %s"
              sent_id
              (match loc_opt with None -> "" | Some loc -> "; " ^ (Loc.to_string loc))
              msg;
            None
        ) (Conll_corpus.get_data conll_corpus) in
      { Corpus.items; kind=Conll (Some columns) }

  (* ---------------------------------------------------------------------------------------------------- *)
  let load_corpus_opt corpus_desc =
    let marshal_file = Filename.concat (get_build_directory corpus_desc) "marshal" in
    try
      let in_ch = open_in_bin marshal_file in
      let data = (Marshal.from_channel in_ch : Corpus.t) in
      close_in in_ch;
      Some data
    with Sys_error _ -> None

  (* ---------------------------------------------------------------------------------------------------- *)
  let table_and_desc build_dir corpus_desc conll_corpus =
    let config = get_config corpus_desc in
    let corpus_id = get_id corpus_desc in

    (* write table file *)
    let stat = Conll_stat.build ~config ("upos", None) ("ExtPos", Some "upos") conll_corpus in
    let html = Conll_stat.to_html corpus_id ("upos", None) ("ExtPos", Some "upos") stat in
    let out_file = Filename.concat build_dir "table.html" in
    let () = CCIO.with_out out_file (fun oc -> CCIO.write_line oc html) in

    let (nb_trees, nb_tokens) = Conll_corpus.sizes conll_corpus in
    let desc = `Assoc (CCList.filter_map CCFun.id [
      Some ("nb_trees", `Int nb_trees);
      Some ("nb_tokens", `Int nb_tokens);
      (
        if get_flag "dynamic" corpus_desc
        then Some ("update", `Int (int_of_float ((Unix.gettimeofday ()) *. 1000.)))
        else None
      )
      ]) in
    let () = Yojson.Basic.to_file (Filename.concat build_dir "desc.json") desc in
    ()

  (* ---------------------------------------------------------------------------------------------------- *)
  let build_marshal_file corpus_desc =
    let config = get_config corpus_desc in
    let full_files = get_full_files corpus_desc in

    let build_dir = get_build_directory ~ensure_build:true corpus_desc in
    (* remove the previous log file (if any) *)
    let marshal_file = Filename.concat build_dir "marshal" in

    let _ = try Unix.unlink (Filename.concat build_dir "log") with Unix.Unix_error _ -> () in
    let log_file =
      match get_kind corpus_desc with
      | Conll _ -> Some (Filename.concat build_dir "log")
      | _ -> None in

    try
      let (data : Corpus.t) = match get_kind corpus_desc with
        | Conll columns ->
          let conll_corpus = Conll_corpus.load_list ?log_file ~config ?columns full_files in
          let columns = Conll_corpus.get_columns conll_corpus in
          let () = table_and_desc build_dir corpus_desc conll_corpus in
          let items = CCArray.filter_map (fun (sent_id,conllx) ->
              try
                let graph = G_graph.of_json (Conll.to_json conllx) in
                Some {Corpus.sent_id; text=G_graph.to_sentence graph; graph }
              with Error.Build (msg, loc_opt) ->
                Error.warning "[build_marshal_file, sent_id=%s%s] skipped: %s"
                  sent_id
                  (match loc_opt with None -> "" | Some loc -> "; " ^ (Loc.to_string loc))
                  msg; None
            ) (Conll_corpus.get_data conll_corpus) in
          {Corpus.items; kind= Conll (Some columns) }

        | Pst ->
          let pst_corpus = Pst_corpus.load_files full_files in
          let items = CCArray.filter_map (fun (sent_id,pst) ->
              try
                let graph = G_graph.of_pst (Parser.phrase_structure_tree pst) in
                Some {Corpus.sent_id; text=G_graph.to_sentence graph; graph }
              with exc -> Error.warning "[id=%s] PST skipped [exception: %s]" sent_id (Printexc.to_string exc); None
            ) pst_corpus in
          {Corpus.items; kind= Pst }

        | Amr ->
          let amr_corpus = match full_files with
            | [one] -> Amr_corpus.load one
            | _ -> failwith "AMR multi-files corpus is not handled"
          in
          let items = CCArray.filter_map (fun (sent_id,amr) ->
              try
                let json = Amr.to_json ~unfold:true amr in
                let graph = G_graph.of_json json in
                let text = match G_graph.get_meta_opt "text" graph with Some t -> t | None -> "__missing text metadata__" in
                Some {Corpus.sent_id; text; graph }
              with exc -> Error.warning "[id=%s] AMR skipped [exception: %s]" sent_id (Printexc.to_string exc); None
            ) amr_corpus in
          {Corpus.items; kind= Amr }

        | Json | Dmrs | Ucca as kind ->
          let items = Array.concat (
              List.map (
                fun file ->
                  try Corpus.from_json ~loc: (Loc.file file) (Yojson.Basic.from_file file)
                  with Yojson.Json_error msg -> Error.run ~loc:(Loc.file file) "Error in the JSON file format: %s" msg
              ) full_files
            ) in
            {Corpus.items; kind }

        | Gr -> Error.run "Gr corpora are not supported in file compilation" in
      let _ = Error.info "[%s] %d graphs loaded" (get_id corpus_desc) (Array.length data.items) in
      let out_ch = open_out_bin marshal_file in
      Marshal.to_channel out_ch data [];
      close_out out_ch
    with
    | Conll_error json -> Error.warning "[Conll_error] fail to load corpus %s, skip it\nexception: %s" (get_id corpus_desc) (Yojson.Basic.pretty_to_string json)
    | Error.Run (msg,_) -> Error.warning "[Error] %s, fail to load corpus %s: skip it" msg (get_id corpus_desc)
    | exc -> Error.warning "[Error] fail to load corpus %s, skip it\nexception: %s" (get_id corpus_desc) (Printexc.to_string exc)


  let get_files corpus_desc =
    let directory = get_directory corpus_desc in
    match member "files" corpus_desc with
    | `Null -> get_full_local_files directory ".conllu"
    | `String s -> get_full_local_files directory s
    | `List l -> List.map (fun f -> Filename.concat directory (to_string f)) l
    | _ -> failwith "Type error"

  (* ---------------------------------------------------------------------------------------------------- *)
  let compile ?(force=false) corpus_desc =
    let full_files = get_full_files corpus_desc in
    let really_marshal () = build_marshal_file corpus_desc in
    if force
    then really_marshal ()
    else
      try
        let marshal_file = Filename.concat (get_build_directory corpus_desc) "marshal" in
        let marshal_time = (Unix.stat marshal_file).Unix.st_mtime in
        if List.exists (fun f -> (Unix.stat f).Unix.st_mtime > marshal_time) full_files
        then really_marshal () (* one of the data files is more recent than the marshal file *)
        else Error.info "--> %s is uptodate" (get_id corpus_desc)
      with
      | Unix.Unix_error _ ->
        (* the marshal file does not exists *)
        really_marshal ()

  (* ---------------------------------------------------------------------------------------------------- *)
  let clean corpus_desc =
    let build_dir = get_build_directory corpus_desc in
    let _ = FileUtil.rm ~recurse:true [build_dir] in
    ()
end (* module Corpus_desc *)<|MERGE_RESOLUTION|>--- conflicted
+++ resolved
@@ -289,22 +289,13 @@
     | Timeout r -> (x, "timeout", r)
     | Over r -> (x, "max_results", r)
     )
-<<<<<<< HEAD
-end (* module Corpus *)
-=======
-
-  let compile dir marshal_file t =
-    let out_ch = open_out_bin (Filename.concat dir marshal_file) in
-    Marshal.to_channel out_ch t [];
-    close_out out_ch
 
   let count_feature_values ?(filter=fun _ -> true) t =
     fold_right 
       (fun _ graph acc -> 
         G_graph.count_feature_values ~filter ~acc (graph : G_graph.t)
       ) t String_map.empty
-end
->>>>>>> afeb44bf
+end (* module Corpus *)
 
 (* ==================================================================================================== *)
 module Corpus_desc = struct
