(**********************************************************************************)
(*    Libcaml-grew - a Graph Rewriting library dedicated to NLP applications      *)
(*                                                                                *)
(*    Copyright 2011-2018 Inria, Université de Lorraine                           *)
(*                                                                                *)
(*    Webpage: http://grew.fr                                                     *)
(*    License: CeCILL (see LICENSE folder or "http://www.cecill.info")            *)
(*    Authors: see AUTHORS file                                                   *)
(**********************************************************************************)

open Printf
open Conll

open Grew_base
open Grew_types

open Grew_ast
open Grew_edge
open Grew_fs

(* ================================================================================ *)
module G_node = struct
  type position =
  | Ordered of float
  | Unordered of int

  type t = {
      name: Id.name option;
      fs: G_fs.t;
      next: G_edge.t Massoc_gid.t;
      succ: Gid.t option;
      prec: Gid.t option;
      position: position;
      conll_root: bool;
      efs: (string * string) list;
    }

  let get_fs t = t.fs
  let set_fs fs t = {t with fs }

  let get_next t = t.next
  let set_next next t = {t with next }

  let get_position t = t.position
  let set_position p t = { t with position = Ordered p }

  let get_float t = match t.position with Ordered p -> p | Unordered i -> float i

  let get_prec t = t.prec
  let get_succ t = t.succ

  let set_succ id t = { t with succ = Some id }
  let set_prec id t = { t with prec = Some id }

  let remove_succ t = { t with succ = None }
  let remove_prec t = { t with prec = None }

  let get_name gid t = match t.name with
    | Some n -> n
    | None -> sprintf "_%s_" (Gid.to_string gid)

  let empty = { name=None; fs = G_fs.empty; next = Massoc_gid.empty; succ = None; prec = None; position = Unordered 0; conll_root=false; efs=[] }

  let is_conll_root t = t.conll_root

  let to_string ?domain t =
    Printf.sprintf "  fs=[%s]\n  next=%s\n"
      (G_fs.to_string t.fs)
      (Massoc_gid.to_string (G_edge.to_string ?domain) t.next)

  let to_gr t = sprintf "[%s] " (G_fs.to_gr t.fs)

  let add_edge g_edge gid_tar t =
    match Massoc_gid.add_opt gid_tar g_edge t.next with
    | Some l -> Some {t with next = l}
    | None -> None

  let get_efs n = n.efs

  let string_efs n = match n.efs with
    | [] -> "_"
    | list -> String.concat "|" (List.map (fun (f,v) -> sprintf "%s=%s" f v) list)

  let current_index = ref 0
  let fresh_index () = decr current_index; !current_index

  let build ?domain ?prec ?succ ?position (ast_node, loc) =
    let fs = G_fs.build ?domain ast_node.Ast.fs in
    let pos = match position with None -> Unordered (fresh_index ()) | Some p -> Ordered p in
    { empty with name=Some ast_node.Ast.node_id; fs; position = pos; prec; succ }

  let float_of_conll_id = function
  | (i,None) -> float i
  | (i, Some j) when j >0 && j < 10 -> (float i) +. (float j) /. 10.
  | _ -> Error.bug "[float_of_conll_id]"

  let of_conll ?loc ?prec ?succ ?domain line =
    if line = Conll.root
    then { empty with conll_root=true; succ; position = Ordered 0.}
    else { empty with fs = G_fs.of_conll ?loc ?domain line; position = Ordered (float_of_conll_id line.Conll.id); prec; succ; efs=line.Conll.efs }

  let pst_leaf ?loc ?domain phon position =
    { empty with fs = G_fs.pst_leaf ?loc ?domain phon; position = Ordered (float position) }
  let pst_node ?loc ?domain cat position =
    { empty with fs = G_fs.pst_node ?loc ?domain cat; position = Ordered (float position) } (* TODO : change to Unordered *)

  let fresh ?prec ?succ pos = { empty with position = Ordered pos; prec; succ; name=Some (Printf.sprintf "W%g" pos) }
  let fresh_unordered () = { empty with position = Unordered (fresh_index ())}

  let remove_opt (id_tar : Gid.t) label t =
    match Massoc_gid.remove_opt id_tar label t.next with
    | Some new_next -> Some {t with next = new_next}
    | None -> None

  let remove_key node_id t =
    try {t with next = Massoc_gid.remove_key node_id t.next} with Not_found -> t

  let rm_out_edges t = {t with next = Massoc_gid.empty}

  (* let build_neighbour t = { empty with position = (get_position t) +. 0.01 }

  let build_new t = { empty with position = (get_position t) +. 0.01 } *)

  let position_comp n1 n2 = Pervasives.compare n1.position n2.position

  let rename mapping n = {n with next = Massoc_gid.rename mapping n.next}
end (* module G_node *)

(* ================================================================================ *)
module P_node = struct
  type t = {
      name: Id.name;
      fs: P_fs.t;
      next: P_edge.t Massoc_pid.t;
      loc: Loc.t option;
    }

  let to_json ?domain t =
    let json_next = `List (
      Massoc_pid.fold
        (fun acc pid p_edge ->
          `Assoc [
            ("id", `String (Pid.to_string pid));
            ("label", P_edge.to_json ?domain p_edge);
          ] :: acc
        ) [] t.next
    ) in
    `Assoc [
      ("node_name", `String t.name);
      ("fs", P_fs.to_json ?domain t.fs);
      ("next", json_next)
    ]

  let get_name t = t.name
  let get_fs t = t.fs
  let get_next t = t.next

  let unif_fs fs t = { t with fs = P_fs.unif fs t.fs }

  let empty = { fs = P_fs.empty; next = Massoc_pid.empty; name = ""; loc=None   }

  let build ?domain lexicons (ast_node, loc) =
    (ast_node.Ast.node_id,
     {
       name = ast_node.Ast.node_id;
       fs = P_fs.build ?domain lexicons ast_node.Ast.fs;
       next = Massoc_pid.empty;
       loc = Some loc;
     } )

  let add_edge p_edge pid_tar t =
    match Massoc_pid.add_opt pid_tar p_edge t.next with
    | Some l -> Some {t with next = l}
    | None -> None


  let match_ ?lexicons p_node g_node =
    match G_node.get_position g_node with
<<<<<<< HEAD
    | G_node.Unordered _ -> P_fs.match_ ?param p_node.fs (G_node.get_fs g_node)
=======
    | G_node.Unordered _ -> raise P_fs.Fail (* TOOO: check this return !! *)
>>>>>>> bad69684
    | G_node.Ordered p ->
      if P_fs.check_position (Some p) p_node.fs
      then P_fs.match_ ?lexicons p_node.fs (G_node.get_fs g_node)
      else raise P_fs.Fail

  let compare_pos t1 t2 = Pervasives.compare t1.loc t2.loc
end (* module P_node *)<|MERGE_RESOLUTION|>--- conflicted
+++ resolved
@@ -176,11 +176,7 @@
 
   let match_ ?lexicons p_node g_node =
     match G_node.get_position g_node with
-<<<<<<< HEAD
     | G_node.Unordered _ -> P_fs.match_ ?param p_node.fs (G_node.get_fs g_node)
-=======
-    | G_node.Unordered _ -> raise P_fs.Fail (* TOOO: check this return !! *)
->>>>>>> bad69684
     | G_node.Ordered p ->
       if P_fs.check_position (Some p) p_node.fs
       then P_fs.match_ ?lexicons p_node.fs (G_node.get_fs g_node)
