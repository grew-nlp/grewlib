--- conflicted
+++ resolved
@@ -85,17 +85,15 @@
       "xyz" -> None  *)
   val get_suffix_opt: string -> string option
 
-<<<<<<< HEAD
   (* [extend_path path] replaces each substring "${XXX}" in [path] by the value of the env variable XXX.
      raise [Error.run] if some variable is undefined. *)
+
   val extend_path: env:(string * string) list -> string -> string
-=======
   (* dedicated "string_of_float" function which avoids the trailing dot
     string_of_float 2. --> "2."
     of_float_clean 2. --> "2"
   *)
   val of_float_clean: float -> string
->>>>>>> a2a83dc8
 end
 
 (* ================================================================================ *)
