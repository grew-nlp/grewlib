(**********************************************************************************)
(*    Libcaml-grew - a Graph Rewriting library dedicated to NLP applications      *)
(*                                                                                *)
(*    Copyright 2011-2018 Inria, Université de Lorraine                           *)
(*                                                                                *)
(*    Webpage: http://grew.fr                                                     *)
(*    License: CeCILL (see LICENSE folder or "http://www.cecill.info")            *)
(*    Authors: see AUTHORS file                                                   *)
(**********************************************************************************)

open Printf
open Log
open Conll

open Grew_base
open Grew_ast
open Grew_types

open Grew_edge
open Grew_domain
open Grew_fs
open Grew_node

(* ================================================================================ *)
module P_graph = struct
  type t = P_node.t Pid_map.t

  let empty = Pid_map.empty

  let find = Pid_map.find

  let pid_name_list t = Pid_map.fold (fun _ node acc -> (P_node.get_name node)::acc) t []

  let to_json ?domain t =
    `List (
      Pid_map.fold
        (fun pid p_node acc ->
           (`Assoc [
               ("id", `String (Pid.to_string pid));
               ("node", P_node.to_json ?domain p_node)
             ]) :: acc
        ) t []
    )

  (* -------------------------------------------------------------------------------- *)
  let map_add_edge src_pid label tar_pid map =
    let src_node =
      (* Not found can be raised when adding an edge from pos to neg *)
      try Pid_map.find src_pid map with Not_found -> P_node.empty in
    match P_node.add_edge_opt label tar_pid src_node with
    | None -> None
    | Some new_node -> Some (Pid_map.add src_pid new_node map)

  (* -------------------------------------------------------------------------------- *)
  let build ?domain lexicons basic_ast =
    let full_node_list = basic_ast.Ast.pat_nodes
    and full_edge_list = basic_ast.Ast.pat_edges in

    (* NB: insert searches for a previous node with the same name and uses unification rather than constraint *)
    (* NB: insertion of new node at the end of the list: not efficient but graph building is not the hard part. *)
    let rec insert (ast_node, loc) = function
      | [] -> [P_node.build_from_ast ?domain lexicons (ast_node, loc)]
      | (node_id,fs)::tail when ast_node.Ast.node_id = node_id ->
        begin
          try (node_id, P_node.unif_fs (P_fs.build ?domain lexicons ast_node.Ast.fs) fs) :: tail
          with Error.Build (msg,_) -> raise (Error.Build (msg,Some loc))
        end
      | head :: tail -> head :: (insert (ast_node, loc) tail) in

    let (named_nodes : (Id.name * P_node.t) list) =
      List.fold_left
        (fun acc ast_node -> insert ast_node acc)
        [] full_node_list in

    let sorted_nodes = List.sort (fun (id1,_) (id2,_) -> Stdlib.compare id1 id2) named_nodes in
    let (sorted_ids, node_list) = List.split sorted_nodes in

    (* [pos_table] contains the sorted list of node ids *)
    let pos_table = Array.of_list sorted_ids in

    (* the nodes, in the same order *)
    let map_without_edges = List_.foldi_left
        (fun i acc elt -> Pid_map.add (Pid.Pos i) elt acc)
        Pid_map.empty node_list in

    let (map,edge_ids : t * string list) =
      List.fold_left
        (fun (acc_map,acc_edge_ids) (ast_edge, loc) ->
           let i1 = Id.build ~loc ast_edge.Ast.src pos_table in
           let i2 = Id.build ~loc ast_edge.Ast.tar pos_table in
           match ast_edge.Ast.edge_label_cst with
           | Ast.Pred -> (* when a Pred is declared, add two edges pred & succ *)
             (match map_add_edge (Pid.Pos i1) P_edge.succ (Pid.Pos i2) acc_map with
              | Some acc2 -> (match map_add_edge (Pid.Pos i2) P_edge.pred (Pid.Pos i1) acc_map with
                  | Some m -> (m, acc_edge_ids)
                  | None -> Error.build ~loc "[P_graph.build] try to build a graph with twice the order edge"
                )
              | None -> Error.build ~loc "[P_graph.build] try to build a graph with twice the order edge"
             )
           | _ ->
             let edge = P_edge.build ?domain (ast_edge, loc) in
             (match map_add_edge (Pid.Pos i1) edge (Pid.Pos i2) acc_map with
              | Some m -> (m, match ast_edge.Ast.edge_id with Some id -> id::acc_edge_ids | None -> acc_edge_ids)
              | None -> Error.build ~loc "[P_graph.build] try to build a graph with twice the same edge %s"
                          (P_edge.to_string ?domain edge)
             )
        ) (map_without_edges,[]) full_edge_list in

    (map, pos_table, edge_ids)


  (* -------------------------------------------------------------------------------- *)
  (* a type for extension of graph (a former graph exists):
     in grew the former is a positive basic and an extension is a negative basic ("without") *)
  type extension = {
    ext_map: t; (* node description for new nodes and for edge "Old -> New"  *)
    old_map: t; (* a partial map for new constraints on old nodes "Old [...]" *)
  }

  (* -------------------------------------------------------------------------------- *)
  (* It may raise [P_fs.Fail_unif] in case of contradiction on constraints *)
  let build_extension ?domain lexicons pos_table edge_ids full_node_list full_edge_list =

    let built_nodes = List.map (P_node.build_from_ast ?domain lexicons) full_node_list in

    let (old_nodes, new_nodes) =
      List.partition
        (function (id,_) when Array_.dicho_mem id pos_table -> true | _ -> false)
        built_nodes in

    let new_sorted_nodes = List.sort (fun (id1,_) (id2,_) -> Stdlib.compare id1 id2) new_nodes in

    let (new_sorted_ids, new_node_list) = List.split new_sorted_nodes in

    (* table contains the sorted list of node ids *)
    let new_table = Array.of_list new_sorted_ids in

    (* the nodes, in the same order stored with index -1, -2, ... -N TODO check ?? *)
    let ext_map_without_edges =
      List_.foldi_left
        (fun i acc elt -> Pid_map.add (Pid.Neg i) elt acc)
        Pid_map.empty
        new_node_list in

    let old_map_without_edges =
      List.fold_left
        (fun acc (id,node) ->
           let pid_pos = Pid.Pos (Array_.dicho_find id pos_table) in
           try
             let old = Pid_map.find pid_pos acc in
             Pid_map.add pid_pos (P_node.unif_fs (P_node.get_fs node) old) acc
           with Not_found -> Pid_map.add pid_pos node acc
        ) Pid_map.empty old_nodes in

    let (ext_map_with_all_edges, new_edge_ids) =
      List.fold_left
        (fun (acc_map, acc_edge_ids) (ast_edge, loc) ->
           let src = ast_edge.Ast.src
           and tar = ast_edge.Ast.tar in
           let i1 =
             match Id.build_opt src pos_table with
             | Some i -> Pid.Pos i
             | None -> Pid.Neg (Id.build ~loc src new_table) in
           let i2 =
             match Id.build_opt tar pos_table with
             | Some i -> Pid.Pos i
             | None -> Pid.Neg (Id.build ~loc tar new_table) in

           match ast_edge.Ast.edge_label_cst with
           | Ast.Pred ->
             (match map_add_edge i1 P_edge.succ i2 acc_map with
              | Some acc2 -> (match map_add_edge i2 P_edge.pred i1 acc_map with
                  | Some m -> (m, acc_edge_ids)
                  | None -> Error.build ~loc "[P_graph.build_extension] try to build a graph with twice the order edge"
                )
              | None -> Error.build ~loc "[P_graph.build_extension] try to build a graph with twice the order edge"
             )
           | _ ->
             let edge = P_edge.build ?domain (ast_edge, loc) in
             (match map_add_edge i1 edge i2 acc_map with
              | Some m -> (m, match ast_edge.Ast.edge_id with Some id -> id::acc_edge_ids | None -> acc_edge_ids)
              | None -> Error.build ~loc "[P_graph.build_extension] try to build a graph with twice the same edge %s"
                          (P_edge.to_string ?domain edge)
             )
        ) (ext_map_without_edges, edge_ids) full_edge_list in
    ({ext_map = ext_map_with_all_edges; old_map = old_map_without_edges}, new_table, new_edge_ids)


  (* -------------------------------------------------------------------------------- *)
  (* return the list of [pid] of nodes without in edges (Pred & Succ are taken into account) *)
  let roots (p_graph: t) =
    let not_root_set =
      Pid_map.fold
        (fun _ p_node acc ->
           Massoc_pid.fold
             (fun acc2 tar_pid _ -> Pid_set.add tar_pid acc2
             ) acc (P_node.get_next p_node)
        ) p_graph Pid_set.empty in
    Pid_map.fold
      (fun pid _ acc ->
         if Pid_set.mem pid not_root_set
         then acc
         else pid::acc
      ) p_graph []
end (* module P_graph *)

(* ================================================================================ *)
module G_deco = struct
  (* value is (f, Some g) for combined request "f=v/g=u" and (j, None) else *)
  type highlighted_feat = string * string option

  type t = {
    (* a list of (node, (pattern_id, features of nodes implied in the step)) *)
    nodes: (Gid.t * (string * highlighted_feat list)) list;
    (* an edge list *)
    edges: (Gid.t * G_edge.t * Gid.t) list;
  }

  let empty = {nodes=[]; edges=[]; }
end (* module G_deco *)

(* ================================================================================ *)
module G_graph = struct
  type fusion_item = {
    first: Gid.t;
    last: Gid.t;
    word: string;
    efs: (string * string) list;
  }

  type t = {
    domain: Domain.t option;
    meta: (string * string) list; (* meta-informations *)
    map: G_node.t Gid_map.t;      (* node description *)
    fusion: fusion_item list;     (* the list of fusion word considered in UD conll *)
    highest_index: int;           (* the next free integer index *)
    rules: int String_map.t;
  }

  let get_meta_opt key t = List.assoc_opt key t.meta

  let parse_meta s =
    match Str.bounded_full_split (Str.regexp "[#=\t ]+") s 3 with
    | [Str.Delim _; Str.Text key; Str.Delim _; Str.Text value] -> (key,value)
    | _ -> ("",s)

  let string_of_meta = function
    | ("", s) -> s
    | (k,v) -> sprintf "# %s = %s" k v

  (* let get_meta_opt key t =
     let rec loop = function
      | [] -> None
      | line::tail ->
        begin
          match Str.bounded_full_split (Str.regexp "[#=\t ]+") line 3 with
          | [Str.Delim _; Str.Text k; Str.Delim _; Str.Text value] when k = key -> Some value
          | s -> loop tail
        end in loop t.meta *)

  let empty = { domain=None; meta=[]; map=Gid_map.empty; fusion=[]; highest_index=0; rules=String_map.empty; }

  let is_empty t = Gid_map.is_empty t.map

  let is_initial g = String_map.is_empty g.rules

  let size t = Gid_map.cardinal (t.map)

  let get_domain_opt t = t.domain

  let find node_id graph = Gid_map.find node_id graph.map
  let find_opt node_id graph = Gid_map.find_opt node_id graph.map

  let node_exists fct t = Gid_map.exists (fun _ node -> fct node) t.map

  let fold_gid fct t init =
    Gid_map.fold (fun gid _ acc -> fct gid acc) t.map init

  let push_rule rule_name t =
    if !Global.track_rules
    then
      let old = try String_map.find rule_name t.rules with Not_found -> 0 in
      { t with rules = String_map.add rule_name (old+1) t.rules }
    else t

  let string_rules t =
    String_map.fold
      (fun k v acc ->
         sprintf "%s:%d; %s" k v acc
      ) t.rules ""

  (* is there an edge e out of node i ? *)
  let edge_out graph node_id label_cst =
    let domain = get_domain_opt graph in
    let node = Gid_map.find node_id graph.map in
    Massoc_gid.exists (fun _ e -> Label_cst.match_ ?domain label_cst e) (G_node.get_next node)

  let covered node (gid1, _, gid2) graph =
    let node1 = find gid1 graph in
    let node2 = find gid2 graph in
    match (G_node.get_position_opt node, G_node.get_position_opt node1, G_node.get_position_opt node2) with
    | (Some p, Some p1, Some p2) -> (min p1 p2) < p && (max p1 p2) > p
    | _ -> false

  (* -------------------------------------------------------------------------------- *)
  let map_add_edge_opt map src_gid label tar_gid =
    let src_node = Gid_map.find src_gid map in
    match G_node.add_edge_opt label tar_gid src_node with
    | None -> None
    | Some new_node -> Some (Gid_map.add src_gid new_node map)

  (* -------------------------------------------------------------------------------- *)
  let map_add_edge src_gid label tar_gid map =
    let src_node = Gid_map.find src_gid map in
    match G_node.add_edge_opt label tar_gid src_node with
    | Some new_node -> Gid_map.add src_gid new_node map
    | None -> Error.bug "[Graph.map_add_edge] duplicate edge"

  (* -------------------------------------------------------------------------------- *)
  let add_edge_opt src_gid label tar_gid graph =
    match map_add_edge_opt graph.map src_gid label tar_gid with
    | Some new_map -> Some {graph with map = new_map }
    | None -> None

  (* -------------------------------------------------------------------------------- *)
  let map_del_edge_opt ?loc src_gid label tar_gid map =
    match Gid_map.find_opt src_gid map with
    | None -> Error.bug ?loc "[Graph.map_del_edge_opt] Some edge refers to a dead node"
    | Some src_node ->
      match G_node.remove_edge_opt tar_gid label src_node with
      | None -> None
      | Some new_node -> Some (Gid_map.add src_gid new_node map)

  (* -------------------------------------------------------------------------------- *)

  (* return input map if edge not found *)
  let map_del_edge ?loc src_gid label tar_gid map =
    match Gid_map.find_opt src_gid map with
    | None -> map
    | Some src_node ->
      match G_node.remove_edge_opt tar_gid label src_node with
      | None -> map
      | Some new_node -> Gid_map.add src_gid new_node map

  (* -------------------------------------------------------------------------------- *)
  let del_edge_opt ?loc src_gid label tar_gid graph =
    match map_del_edge_opt ?loc src_gid label tar_gid graph.map with
    | None -> None
    | Some new_map -> Some {graph with map = new_map }

  (* -------------------------------------------------------------------------------- *)
  let map_add_pred_succ gid1 gid2 map =
    map
    |> (map_add_edge gid1 G_edge.succ gid2)
    |> (map_add_edge gid2 G_edge.pred gid1)

  (* -------------------------------------------------------------------------------- *)
  let map_del_pred_succ gid1 gid2 map =
    map
    |> (map_del_edge gid1 G_edge.succ gid2)
    |> (map_del_edge gid2 G_edge.pred gid1)

  (* -------------------------------------------------------------------------------- *)
  let edge_length_opt (src_gid,_,tar_gid) graph =
    match (G_node.get_position_opt (find src_gid graph), G_node.get_position_opt (find tar_gid graph)) with
    | (Some src, Some tar) -> Some (abs (tar-src))
    | _ -> None

  (* -------------------------------------------------------------------------------- *)
  let edge_delta_opt (src_gid,_,tar_gid) graph =
    match (G_node.get_position_opt (find src_gid graph), G_node.get_position_opt (find tar_gid graph)) with
    | (Some src, Some tar) -> Some (tar-src)
    | _ -> None

  (* -------------------------------------------------------------------------------- *)
  let build ?domain gr_ast =

    let (ordered_nodes, unordered_nodes) =
      List.fold_left
        (fun (orderd_acc, unordered_acc) (node,loc) ->
           match Id.get_pos_opt node.Ast.node_id with
           | Some p -> ((p,(node,loc)) :: orderd_acc, unordered_acc)
           | None -> (orderd_acc, (node,loc) :: unordered_acc)
        ) ([],[]) gr_ast.Ast.nodes in

    let sorted_nodes = List.sort (fun (p1,_) (p2,_) -> Stdlib.compare p1 p2) ordered_nodes in

    let rec loop already_bound index = function
      | [] -> (Gid_map.empty,[])
      | (_, (ast_node, loc))::tail ->
        let node_id = ast_node.Ast.node_id in
        if List.mem node_id already_bound
        then Error.build ~loc "[GRS] [G_graph.build] try to build a graph with twice the same node id '%s'" node_id
        else
          let (new_tail, table) = loop (node_id :: already_bound) (index+1) tail in
          let new_node = G_node.build_from_ast ?domain ~position:index (ast_node, loc) in
          (
            Gid_map.add index new_node new_tail,
            (node_id,index)::table
          ) in

    let rec loop_succ_pred acc_map = function
      | [] | [_] -> acc_map
      | x::y::t ->
        loop_succ_pred acc_map (y::t)
        |> map_add_pred_succ (snd x) (snd y)
    in

    let (map_with_ordered_nodes, table_ordered) = loop [] 1 sorted_nodes in

    let map_with_ordered_nodes_succ_pred = loop_succ_pred map_with_ordered_nodes table_ordered in

    let (map_without_edges, table, final_index) =
      List.fold_left
        (fun (acc_map, acc_table, acc_index) (ast_node,loc) ->
           let node_id = ast_node.Ast.node_id in
           let new_node = G_node.build_from_ast ?domain (ast_node,loc) in
           (
             Gid_map.add acc_index new_node acc_map,
             (node_id,acc_index)::acc_table,
             acc_index + 1
           )
        ) (map_with_ordered_nodes_succ_pred, table_ordered, List.length sorted_nodes) unordered_nodes in


    let map =
      List.fold_left
        (fun acc (ast_edge, loc) ->
           let i1 = List.assoc ast_edge.Ast.src table in
           let i2 = List.assoc ast_edge.Ast.tar table in
           let edge = G_edge.build (ast_edge, loc) in
           (match map_add_edge_opt acc i1 edge i2 with
            | Some g -> g
            | None -> Error.build ~loc "[G_graph.build] try to build a graph with twice the same edge %s"
                        (G_edge.dump edge)
           )
        ) map_without_edges gr_ast.Ast.edges in

    {
      domain;
      meta=List.map parse_meta gr_ast.Ast.meta;
      map;
      fusion = [];
      highest_index = final_index - 1;
      rules = String_map.empty;
    }

  (* -------------------------------------------------------------------------------- *)
  let ast_node_of_conllx json =
    let open Yojson.Basic.Util in
    let id = json |> member "id" |> to_string in
    let fs =
      json
      |> to_assoc
      |> List.remove_assoc "id"
      |> List.map
        (fun (feat_name,json_value) ->
          ({Ast.name= feat_name; kind = Ast.Equality [json_value |> to_string]}, Loc.empty)
        ) in
      let ast_node = ({ Ast.node_id=id; position=None; fs}, Loc.empty) in
      ast_node

  let ast_edge_of_conllx json =
    let open Yojson.Basic.Util in
    ( {
          Ast.edge_id = None;
          src = json |> member "src" |> to_string;
          edge_label_cst = Ast.Pos_list [ json |> member "label" |> to_string ];
          tar = json |> member "tar" |> to_string;
      }, Loc.empty)

  let of_conllx (json: Yojson.Basic.t) =
    let open Yojson.Basic.Util in
    let meta =
      try
        json
        |> member "meta"
        |> to_list
        |> List.map
          (fun x ->
             (x |> member "key" |> to_string,
              x |> member "value" |> to_string
             )
          )
      with Type_error _ -> Error.build "Error in meta" in
    let nodes = json |> member "nodes" |> to_list |> List.map ast_node_of_conllx in
    let edges = json |> member "edges" |> to_list |> List.map ast_edge_of_conllx in

    let graph_ast = { Ast.meta =[]; nodes;  edges} in
    { (build graph_ast) with meta}


  (* -------------------------------------------------------------------------------- *)
  let of_json = function
    | `Assoc (l : (string * Yojson.Basic.t) list) ->
      let (ast_node_list, ast_edge_list) = List.fold_left
          (fun (acc_node, acc_edge) -> function
             | (id, `List [`Assoc feat_json_list; `List succ]) ->
               let fs = List.map (function
                   | (feat_name, `String value) -> ({Ast.name= feat_name; kind = Ast.Equality [value]}, Loc.empty)
                   | _ -> Error.build "[Graph.of_json] not an valid feature structure"
                 ) feat_json_list in
               let new_edges = List.map
                   (function
                     | `List [`String rel; `String tar] -> ({Ast.edge_id=None; edge_label_cst=Ast.Pos_list [rel]; src=id; tar},Loc.empty)
                     | _ -> Error.build "[Graph.of_json] not an valid succ list"
                   ) succ in
               (
                 ({ Ast.node_id=id; position=None; fs}, Loc.empty) :: acc_node,
                 new_edges @ acc_edge
               )
             | _ -> Error.build "[Graph.of_json] not an assoc list"
          ) ([],[]) l in
      let graph_ast = { Ast.meta=[]; nodes=ast_node_list; edges=ast_edge_list}
      in build graph_ast
    | _ -> Error.build "[Graph.of_json] not an assoc list"

  (* -------------------------------------------------------------------------------- *)
  let of_conll ?domain conll =
    let sorted_lines = Conll.root :: (List.sort Conll.compare conll.Conll.lines) in

    (* [gtable] maps *)
    let gtable = (
      Array.of_list (List.map (fun line -> line.Conll.id) sorted_lines),
      Conll.Id.to_dot
    ) in

    let rec loop index pred = function
      | [] -> Gid_map.empty
      | [last] ->
        let loc = Loc.file_opt_line conll.Conll.file last.Conll.line_num in
        let node =
          G_node.build_from_conll ~loc ?domain (Some index) last
          |> (fun x -> match pred with None -> x | Some p -> G_node.add_edge G_edge.pred p x)
        in
        Gid_map.add index node Gid_map.empty
      | line::tail ->
        let loc = Loc.file_opt_line conll.Conll.file line.Conll.line_num in
        let node =
          G_node.build_from_conll ~loc ?domain (Some index) line
          |> (fun x -> match pred with None -> x | Some p -> G_node.add_edge G_edge.pred p x)
          |> G_node.add_edge G_edge.succ (index+1)
        in
        Gid_map.add index node (loop (index+1) (Some index) tail) in

    let map_without_edges = loop 0 None sorted_lines in

    let map_with_edges =
      List.fold_left
        (fun acc line ->
           let loc = Loc.file_opt_line conll.Conll.file line.Conll.line_num in
           let dep_id = Id.gbuild ~loc line.Conll.id gtable in
           List.fold_left
             (fun acc2 (gov, dep_lab) ->
                let gov_id = Id.gbuild ~loc gov gtable in
                let edge = G_edge.from_string dep_lab in
                (match map_add_edge_opt acc2 gov_id edge dep_id with
                 | Some g -> g
                 | None -> Error.build ~loc "[Graph.of_conll] try to build a graph with twice the same edge %s"
                             (G_edge.dump edge)
                )
             ) acc line.Conll.deps
        ) map_without_edges conll.Conll.lines in

    let fusion =
      List.map
        (fun {Conll.first; last; fusion; mw_line_num; mw_efs} ->
           let loc = Loc.file_opt_line_opt conll.Conll.file mw_line_num in
           (
             {
               first = Id.gbuild ~loc (first,None) gtable;
               last = Id.gbuild ~loc (last, None) gtable;
               word = fusion;
               efs = mw_efs;
             }
           )
        ) conll.Conll.multiwords in

    let (map_with_nl_nodes, free_index) =
      Conll_types.Int_map.fold
        (fun key mwe (acc, free_index) ->
           let kind = match mwe.Mwe.kind with Mwe.Ne -> "NE" | Mwe.Mwe -> "MWE" in
           let fs1 = G_fs.set_atom ?domain "kind" kind G_fs.empty in
           let fs2 = match mwe.Mwe.label with None -> fs1 | Some p -> G_fs.set_atom ?domain "label" p fs1 in
           let fs3 = match mwe.Mwe.mwepos with None -> fs2 | Some p -> G_fs.set_atom ?domain "mwepos" p fs2 in
           let fs4 = match mwe.Mwe.criterion with None -> fs3 | Some c -> G_fs.set_atom ?domain "criterion" c fs3 in

           let new_node = G_node.set_fs fs4 (G_node.build ()) in

           (* add a new node *)
           let new_map_1 = (Gid_map.add free_index new_node acc) in
           (* add a link to the first component *)
           let new_map_2 = map_add_edge free_index (G_edge.from_string kind) (Id.gbuild (fst mwe.Mwe.first) gtable) new_map_1 in
           let new_map_3 = match snd mwe.Mwe.first with
             | None -> new_map_2
             | Some i -> map_add_edge free_index (G_edge.from_string (sprintf "%d" i)) (Id.gbuild (fst mwe.Mwe.first) gtable) new_map_2 in

           (* add a link to each other component *)
           let new_map_4 =
             Id_with_proj_set.fold (
               fun item acc2 ->
                 let tmp = map_add_edge free_index (G_edge.from_string kind) (Id.gbuild (fst item) gtable) acc2 in
                 match snd item with
                 | None -> tmp
                 | Some i -> map_add_edge free_index (G_edge.from_string (sprintf "%d" i)) (Id.gbuild (fst item) gtable) tmp
             ) mwe.Mwe.items new_map_3 in

           (new_map_4, free_index+1)
        ) conll.Conll.mwes (map_with_edges, List.length sorted_lines) in

    {
      domain;
      meta = List.map parse_meta conll.Conll.meta;
      map = map_with_nl_nodes;
      fusion;
      highest_index = free_index -1;
      rules = String_map.empty;
    }

  (* -------------------------------------------------------------------------------- *)
  (** input : "Le/DET/le petit/ADJ/petit chat/NC/chat dort/V/dormir ./PONCT/." *)

  let re = Str.regexp "/\\(ADJ\\|ADJWH\\|ADV\\|ADVWH\\|CC\\|CLO\\|CLR\\|CLS\\|CS\\|DET\\|DETWH\\|ET\\|I\\|NC\\|NPP\\|P\\|P\\+D\\|P\\+PRO\\|PONCT\\|PREF\\|PRO\\|PROREL\\|PROWH\\|V\\|VIMP\\|VINF\\|VPP\\|VPR\\|VS\\)/"

  let of_brown ?domain ?sentid brown =
    let units = Str.split (Str.regexp " ") brown in
    let conll_lines = List.mapi
        (fun i item -> match Str.full_split re item with
           | [Str.Text form; Str.Delim pos; Str.Text lemma] ->
             let pos = String.sub pos 1 ((String.length pos)-2) in
             Conll.build_line ~id:(i+1,None) ~form ~lemma ~xpos:pos ~feats:[] ~deps:([((i,None), "SUC")]) ()
           | _ -> Error.build "[Graph.of_brown] Cannot parse Brown item >>>%s<<< (expected \"phon/POS/lemma\") in >>>%s<<<" item brown
        ) units in
    let meta = match sentid with Some id -> ["# sent_id = "^id] | None -> [] in
    of_conll ?domain { Conll.file=None; meta; lines=conll_lines; multiwords=[]; mwes=Conll_types.Int_map.empty; }

  (* -------------------------------------------------------------------------------- *)
  let of_pst ?domain pst =
    let cpt = ref 0 in
    let fresh_id () = incr cpt; !cpt - 1 in

    let leaf_list = ref [] in

    let rec loop nodes = function
      | Ast.Leaf (loc, phon) ->
        let fid = fresh_id () in
        let node = G_node.build_pst_leaf ~loc ?domain phon in
        leaf_list := fid :: ! leaf_list;
        (fid, Gid_map.add fid node nodes)

      | Ast.T (loc, cat, daughters) ->
        let fid = fresh_id () in
        let new_node = G_node.build_pst_node ~loc ?domain cat in
        let with_mother = Gid_map.add fid new_node nodes in
        let new_nodes = List.fold_left
            (fun map daughter ->
               let (daughter_id, new_map) = loop map daughter in
               map_add_edge fid G_edge.sub daughter_id new_map
            ) with_mother daughters in
        (fid, new_nodes) in

    let (_,map) = loop Gid_map.empty pst in

    let rec prec_loop position map = function
      | [] | [_] -> map
      | gid1 :: gid2 :: tail ->
        let new_map = prec_loop (position + 1) map (gid2 :: tail) in
        let node1 = Gid_map.find gid1 new_map in
        let new_node1 = G_node.set_position position node1 in
        new_map
        |> (map_add_pred_succ gid1 gid2)
        |> (Gid_map.add gid1 new_node1) in
    {
      domain;
      meta=[];
      map=prec_loop 1 map (List.rev !leaf_list);
      fusion = [];
      highest_index = !cpt;
      rules = String_map.empty;
    }

  let del_edge_feature_opt ?loc edge_id feat_name (src_gid,edge,tar_gid) graph =
    match Gid_map.find_opt src_gid graph.map with
    | None -> Error.run ?loc "[Graph.del_edge_feature_opt] cannot find source node of edge \"%s\"" edge_id
    | Some src_node ->
      match G_node.del_edge_feature_opt tar_gid edge feat_name src_node with
      | Some (new_node, new_edge) -> Some ({graph with map = Gid_map.add src_gid new_node graph.map}, new_edge)
      | None -> None

  (* -------------------------------------------------------------------------------- *)
  (* [shift_position delta gid map] applies a position shift of [delta] to all nodes
     of the [map] that are successors of [gid] *)
  let rec shift_position delta gid map =
    let node = Gid_map.find gid map in
    match G_node.get_position_opt node with
    | None -> Error.run "[G_node.shift_position] unordered node"
    | Some p ->
      let new_node = G_node.set_position (p + delta) node in
      let next_map = Gid_map.add gid new_node map in
      match G_node.get_succ_opt node with
      | None -> next_map
      | Some next_gid -> shift_position delta next_gid next_map

  (* -------------------------------------------------------------------------------- *)
  let add_before gid graph =
    let node = Gid_map.find gid graph.map in
    let position = match G_node.get_position_opt node with
      | None -> Error.run "[G_node.insert_before] unordered node"
      | Some p -> p in
    let shifted_map = shift_position 1 gid graph.map in
    let new_gid = graph.highest_index + 1 in

    let new_map = match G_node.get_pred_opt node with
      | None ->
        shifted_map
        |> (Gid_map.add new_gid (G_node.build ~position ()))
        |> (map_add_pred_succ new_gid gid)
      | Some prec_gid ->
        shifted_map
        |> (Gid_map.add new_gid (G_node.build ~position ()))
        |> (map_del_pred_succ prec_gid gid)
        |> (map_add_pred_succ new_gid gid)
        |> (map_add_pred_succ prec_gid new_gid) in
    (new_gid, { graph with map=new_map; highest_index = new_gid })

  (* -------------------------------------------------------------------------------- *)
  (* WARNING: use only if [last_gid] is the last ordered node in graph! *)
  let append last_gid graph =
    let last_node = Gid_map.find last_gid graph.map in
    let position = match G_node.get_position_opt last_node with
      | None -> Error.run "[G_node.append] unordered nodes"
      | Some pos -> pos + 1 in
    let new_gid = graph.highest_index + 1 in
    let new_map =
      graph.map
      |> (Gid_map.add new_gid (G_node.build ~position ()))
      |> (map_add_pred_succ last_gid new_gid) in
    (new_gid, { graph with map=new_map; highest_index = new_gid })

  (* -------------------------------------------------------------------------------- *)
  let add_after gid graph =
    match G_node.get_succ_opt (Gid_map.find gid graph.map) with
    | Some gid_succ -> add_before gid_succ graph
    | None -> append gid graph

  (* -------------------------------------------------------------------------------- *)
  let add_unordered graph =
    let new_gid = graph.highest_index + 1 in
    let map = Gid_map.add new_gid (G_node.build ()) graph.map in
    (new_gid, { graph with map; highest_index = new_gid })

  (* -------------------------------------------------------------------------------- *)
  (* build a new map when one node is remove from the list of ordered nodes:
     1) shift position of nodes after [node]
     2) update pred and succ edges
  *)
  let map_unorder node_id map =
    let node = Gid_map.find node_id map in
    match (G_node.get_pred_opt node, G_node.get_succ_opt node) with
    | (Some pred_id, Some succ_id) ->
      map
      |> (shift_position (-1) succ_id)
      |> (map_del_pred_succ pred_id node_id)
      |> (map_del_pred_succ node_id succ_id)
      |> (map_add_pred_succ pred_id succ_id)
    | (Some pred_id, None) ->
      map
      |> (map_del_pred_succ pred_id node_id)
    | (None, Some succ_id) ->
      map
      |> (shift_position (-1) succ_id)
      |> (map_del_pred_succ node_id succ_id)
    | (None, None) ->
      map

  (* -------------------------------------------------------------------------------- *)
  let unorder_opt node_id graph =
    match Gid_map.find_opt node_id graph.map with
    | None -> None
    | Some node ->
      match G_node.get_position_opt node with
      | None -> None
      | Some _ ->
        let new_map =
          graph.map
          |> (Gid_map.add node_id (G_node.unset_position node))
          |> (map_unorder node_id) in
        Some { graph with map = new_map }

  (* -------------------------------------------------------------------------------- *)
  let del_node_opt node_id graph =
    match Gid_map.find_opt node_id graph.map with
    | None -> None
    | Some node ->
      let new_map =
        Gid_map.fold
          (fun id value acc ->
             if id = node_id
             then acc
             else Gid_map.add id (G_node.remove_key node_id value) acc
          ) (map_unorder node_id graph.map) Gid_map.empty in
      Some { graph with map = new_map }

  (* -------------------------------------------------------------------------------- *)
  (* move out-edges (which respect cst [labels,neg]) from [src_gid] are moved to out-edges out off node [tar_gid] *)
  let shift_out loc src_gid tar_gid is_gid_local label_cst graph =
    let domain = get_domain_opt graph in
    let del_edges = ref [] and add_edges = ref [] in

    let src_node = Gid_map.find src_gid graph.map in
    let tar_node = Gid_map.find tar_gid graph.map in

    let src_next = G_node.get_next src_node in
    let tar_next = G_node.get_next tar_node in

    let (new_src_next, new_tar_next) =
      Massoc_gid.fold
        (fun (acc_src_next,acc_tar_next) next_gid edge ->
           if Label_cst.match_ ?domain label_cst edge && not (is_gid_local next_gid)
           then
             match Massoc_gid.add_opt next_gid edge acc_tar_next with
             | None when !Global.safe_commands -> Error.run ~loc "The [shift_out] command tries to build a duplicate edge (with label \"%s\")" (G_edge.dump edge)
             | None ->
               del_edges := (src_gid,edge,next_gid) :: !del_edges;
               (Massoc_gid.remove next_gid edge acc_src_next, acc_tar_next)
             | Some new_acc_tar_next ->
               del_edges := (src_gid,edge,next_gid) :: !del_edges;
               add_edges := (tar_gid,edge,next_gid) :: !add_edges;
               (Massoc_gid.remove next_gid edge acc_src_next, new_acc_tar_next)
           else (acc_src_next,acc_tar_next)
        )
        (src_next, tar_next) src_next in

    let new_map =
      graph.map
      |> (Gid_map.add src_gid (G_node.set_next new_src_next src_node))
      |> (Gid_map.add tar_gid (G_node.set_next new_tar_next tar_node)) in

    ( { graph with map = new_map }, !del_edges, !add_edges )

  (* -------------------------------------------------------------------------------- *)
  let shift_in loc src_gid tar_gid is_gid_local label_cst graph =
    let domain = get_domain_opt graph in
    let del_edges = ref [] and add_edges = ref [] in
    let new_map =
      Gid_map.mapi
        (fun node_id node ->
           if is_gid_local node_id (* shift does not move pattern edges *)
           then node
           else
             let node_next = G_node.get_next node in
             match Massoc_gid.assoc src_gid node_next with
             | [] -> node (* no edges from node to src *)
             | node_src_edges ->
               let node_tar_edges = Massoc_gid.assoc tar_gid node_next in
               let (new_node_src_edges, new_node_tar_edges) =
                 List.fold_left
                   (fun (acc_node_src_edges,acc_node_tar_edges) edge ->
                      if Label_cst.match_ ?domain label_cst edge
                      then
                        match List_.usort_insert_opt edge acc_node_tar_edges with
                        | None when !Global.safe_commands ->
                          Error.run ~loc "The [shift_in] command tries to build a duplicate edge (with label \"%s\")" (G_edge.dump edge)
                        | None ->
                          del_edges := (node_id,edge,src_gid) :: !del_edges;
                          (List_.usort_remove edge acc_node_src_edges, acc_node_tar_edges)
                        | Some l ->
                          del_edges := (node_id,edge,src_gid) :: !del_edges;
                          add_edges := (node_id,edge,tar_gid) :: !add_edges;
                          (List_.usort_remove edge acc_node_src_edges, l)
                      else (acc_node_src_edges,acc_node_tar_edges)
                   )
                   (node_src_edges, node_tar_edges) node_src_edges in
               let new_next =
                 node_next
                 |> (Massoc_gid.replace src_gid new_node_src_edges)
                 |> (Massoc_gid.replace tar_gid new_node_tar_edges) in
               G_node.set_next new_next node
        ) graph.map in
    ( { graph with map = new_map },
      !del_edges,
      !add_edges
    )

  (* -------------------------------------------------------------------------------- *)
  let shift_edges loc src_gid tar_gid is_gid_local label_cst graph =
    let (g1,de1,ae1) = shift_out loc src_gid tar_gid is_gid_local label_cst graph in
    let (g2,de2,ae2) = shift_in loc src_gid tar_gid is_gid_local label_cst g1 in
    (g2, de1 @ de2, ae1 @ ae2)

  (* -------------------------------------------------------------------------------- *)
  let update_feat ?loc graph node_id feat_name new_value =
    let domain = get_domain_opt graph in
    let node = Gid_map.find node_id graph.map in
    let new_fs = G_fs.set_value ?loc ?domain feat_name new_value (G_node.get_fs node) in
    let new_node = G_node.set_fs new_fs node in
    { graph with map = Gid_map.add node_id new_node graph.map }

  (* -------------------------------------------------------------------------------- *)
  let append_feats_opt ?loc graph src_id tar_id separator regexp =
    let src_node = Gid_map.find src_id graph.map in
    let tar_node = Gid_map.find tar_id graph.map in
    match G_node.append_feats_opt ?loc src_node tar_node separator regexp with
    | Some (new_tar_node, updated_feats) ->
      Some ({ graph with map = Gid_map.add tar_id new_tar_node graph.map }, updated_feats)
    | None -> None

  (* -------------------------------------------------------------------------------- *)
  let del_feat_opt graph node_id feat_name =
    let node = Gid_map.find node_id graph.map in
    match G_fs.del_feat_opt feat_name (G_node.get_fs node) with
    | Some new_fs -> Some { graph with map = Gid_map.add node_id (G_node.set_fs new_fs node) graph.map }
    | None -> None

  (* -------------------------------------------------------------------------------- *)
  let to_json graph =
    let gr_id id = G_node.get_name id (Gid_map.find id graph.map) in

    let nodes = Gid_map.fold
        (fun id node acc ->
           let node_id = gr_id id
           and fs = G_node.get_fs node
           and succ =
             Massoc_gid.fold
               (fun acc tar edge ->
                  (`List [G_edge.to_json edge; `String (gr_id tar)]) :: acc
               ) [] (G_node.get_next node) in
           (node_id,`List [G_fs.to_json fs; `List succ])::acc
        ) graph.map [] in

    `Assoc nodes

  (* -------------------------------------------------------------------------------- *)
  let to_gr graph =
    let buff = Buffer.create 32 in
    bprintf buff "graph {\n";

    (* meta data *)
    List.iter (fun x -> x |> string_of_meta |> bprintf buff "  %s;\n") graph.meta;

    (* node_list *)
    let nodes = Gid_map.fold (fun gid node acc -> (gid,node)::acc) graph.map [] in
    let sorted_nodes = List.sort (fun (_,n1) (_,n2) -> G_node.compare n1 n2) nodes in
    List.iter
      (fun (gid,node) ->
         bprintf buff "  N_%d %s;\n" gid (G_node.to_gr node)
      ) sorted_nodes;

    (* edges *)
    List.iter
      (fun (src_gid,node) ->
         Massoc_gid.iter
           (fun tar_gid edge ->
              match G_edge.to_string_opt edge with
              | Some s -> bprintf buff "  N_%d -[%s]-> N_%d;\n" src_gid s tar_gid
              | None -> ()
           ) (G_node.get_next node)
      ) sorted_nodes;

    bprintf buff "}\n";
    Buffer.contents buff

  (* -------------------------------------------------------------------------------- *)
  let fusion_item_space_after fi =
    try if List.assoc "SpaceAfter" fi.efs = "No" then "" else " "
    with Not_found -> " "

  let space_after gnode =
    match G_fs.get_value_opt "_MISC_SpaceAfter" (G_node.get_fs gnode) with
    | Some (String "No") -> ""
    | _ -> " "

  let esc s = Str.global_replace (Str.regexp "<") "&lt;" s

  let to_sentence ?pivot ?(deco=G_deco.empty) graph =
    let high_list = match pivot with
      | None -> List.map fst deco.nodes
      | Some pivot ->
        match List.find_opt
                (fun (gid, (pattern_id,_)) -> pattern_id = pivot
                ) deco.nodes with
        | None -> Error.run "Undefined pivot %s" pivot
        | Some (gid,_) -> [gid] in

    let is_highlighted_gid gid = List.mem gid high_list in

    let inside fusion_item gid =
      let first = Gid_map.find fusion_item.first graph.map in
      let last = Gid_map.find fusion_item.last graph.map in
      let node = Gid_map.find gid graph.map in
      match (G_node.get_position_opt first, G_node.get_position_opt node, G_node.get_position_opt last) with
      | (Some f, Some n, Some l) when f <= n && n <= l -> true
      | _ -> false in

    let is_highlighted_fusion_item fusion_item =
      List.exists (fun gid -> inside fusion_item gid) high_list in

    let nodes = Gid_map.fold (fun id elt acc -> (id,elt)::acc) graph.map [] in
    let snodes = List.sort (fun (_,n1) (_,n2) -> G_node.compare n1 n2) nodes in

    let rec loop skip = function
      | [] -> ""
      | (gid, gnode)::gtail when skip = None ->
        begin
          match List.find_opt (fun fusion_item -> fusion_item.first=gid) graph.fusion with
          | Some fusion_item ->
            (if is_highlighted_fusion_item fusion_item
             then sprintf "<span class=\"highlight\">%s</span>" (esc fusion_item.word)
             else (esc fusion_item.word))
            ^ (fusion_item_space_after fusion_item)
            ^ (loop (Some fusion_item.last) gtail)
          | None ->
            match G_fs.to_word_opt (G_node.get_fs gnode) with
            | None -> (loop None gtail)
            | Some text ->
              (if is_highlighted_gid gid
               then sprintf "<span class=\"highlight\">%s</span>" (esc text)
               else esc (text))
              ^ (space_after gnode)
              ^ (loop None gtail)
        end
      | (gid, gnode)::gtail when skip = Some gid -> loop None gtail
      | (gid, gnode)::gtail -> loop skip gtail in

    Sentence.fr_clean_spaces (loop None snodes)


  let start_dur gnode =
    let fs = G_node.get_fs gnode in
    match (G_fs.get_value_opt "_start" fs, G_fs.get_value_opt "_stop" fs) with
    | (Some (Float start), (Some Float stop)) -> (start, stop -. start)
    | _ -> (-1., -1.) (* TODO: exception *)


  let to_orfeo ?(deco=G_deco.empty) graph =
    let is_highlighted_gid gid = List.mem_assoc gid deco.nodes in

    let nodes = Gid_map.fold (fun id elt acc -> (id,elt)::acc) graph.map [] in
    let snodes = List.sort (fun (_,n1) (_,n2) -> G_node.compare n1 n2) nodes in

    let buff = Buffer.create 32 in
    CCList.iteri (fun i (gid, gnode) ->
        match G_fs.to_word_opt (G_node.get_fs gnode) with
        | None -> ()
        | Some word ->
          let (start, dur) = start_dur gnode in
          Printf.bprintf buff
            "<span id=\"tok%d\" data-dur=\"%g\" data-begin=\"%g\" tabindex=\"0\" data-index=\"%d\" %s>%s </span>"
            i dur start i
            (match i, is_highlighted_gid gid with
             | (1, true) -> "class=\"speaking highlight\""
             | (1, false) -> "class=\"speaking\""
             | (_, true) -> "class=\"highlight\""
             | (_, false) -> ""
            )
            word
      ) snodes;

    let bounds =
      match (CCList.nth_opt snodes 1, CCList.last_opt snodes) with (* 0 is the "conll root node" *)
      | (Some (_,node1), Some (_,node2)) ->
        begin
          match (G_fs.get_value_opt "_start" (G_node.get_fs node1), G_fs.get_value_opt "_stop" (G_node.get_fs node2)) with
          | (Some (Float i), Some (Float f)) -> Some (i,f)
          | _ -> None
        end
      | _ -> None in

    (Buffer.contents buff, bounds)


  (* -------------------------------------------------------------------------------- *)
  let is_non_lexical_node node =
    let fs = G_node.get_fs node in G_fs.get_value_opt "kind" fs <> None

  let to_dep ?filter ?main_feat ?(deco=G_deco.empty) graph =
    let domain = get_domain_opt graph in

    (* split lexical // non-lexical nodes *)
    let (nodes, nl_nodes) = Gid_map.fold
        (fun id elt (acc1, acc2) ->
           if is_non_lexical_node elt
           then (acc1, (id,elt)::acc2)
           else ((id,elt)::acc1, acc2)
        ) graph.map ([],[]) in

    let snodes = List.sort (fun (_,n1) (_,n2) -> G_node.compare n1 n2) nodes in

    let insert (mid,mwe) nodes =
      let next_ids = Massoc_gid.fold (fun acc gid _ -> gid::acc) [] (G_node.get_next mwe) in
      let rec loop = function
        | [] -> [(mid,mwe)]
        | (h,n)::t when List.mem h next_ids -> (mid,mwe)::(h,n)::t
        | h::t -> h :: (loop t) in
      loop nodes in

    let all_nodes = List.fold_left (
        fun acc mwe -> insert mwe acc
      ) snodes nl_nodes
    in

    let buff = Buffer.create 32 in
    bprintf buff "[GRAPH] { opacity=0; scale = 200; fontname=\"Arial\"; }\n";
    bprintf buff "[WORDS] { \n";

    (* nodes *)
    List.iter
      (fun (id, node) ->
         let decorated_feat = try List.assoc id deco.G_deco.nodes with Not_found -> ("",[]) in
         let fs = G_node.get_fs node in

         let tail =
           match (!Global.debug, G_node.get_position_opt node) with
           | (true, Some pos) -> [sprintf "position=%d:B:lightblue" pos]
           | _ -> [] in

         let dep_fs = G_fs.to_dep ~decorated_feat ~tail ?filter ?main_feat fs in

         let style = match G_fs.get_value_opt "void" fs with
           | Some (String "y") -> "; forecolor=red; subcolor=red; "
           | _ -> match G_fs.get_value_opt "_UD_empty" fs with
             | Some (String "Yes") -> "; forecolor=purple; subcolor=purple; "
             | _ -> "" in

         bprintf buff "N_%s { %s%s }\n"
           (Gid.to_string id)
           dep_fs
           style
      ) all_nodes;
    bprintf buff "} \n";

    (* edges *)
    bprintf buff "[EDGES] { \n";

    if !Global.debug
    then
      List.iter
        (fun (id, node) ->
           begin
             match G_node.get_pred_opt node with
             | None -> ()
             | Some p -> bprintf buff "N_%s -> N_%s { label=\"__PREC__\"; bottom; style=dot; color=lightblue; forecolor=lightblue; }\n" (Gid.to_string id) (Gid.to_string p)
           end;
           begin
             match G_node.get_succ_opt node with
             | None -> ()
             | Some s -> bprintf buff "N_%s -> N_%s { label=\"__SUCC__\"; bottom; style=dot; color=lightblue; forecolor=lightblue; }\n" (Gid.to_string id) (Gid.to_string s)
           end
        ) snodes;

    Gid_map.iter
      (fun gid elt ->
         Massoc_gid.iter
           (fun tar g_edge ->
              let deco = List.mem (gid,g_edge,tar) deco.G_deco.edges in
              match G_edge.to_dep_opt ?domain ~deco g_edge with
              | None -> ()
              | Some string_edge -> bprintf buff "N_%s -> N_%s %s\n" (Gid.to_string gid) (Gid.to_string tar) string_edge
           ) (G_node.get_next elt)
      ) graph.map;

    bprintf buff "} \n";
    Buffer.contents buff

  (* -------------------------------------------------------------------------------- *)
  let list_num test =
    let rec loop n = function
      | [] -> raise Not_found
      | x::_ when test x -> n
      | _::t -> loop (n+1) t
    in loop 0

  (* -------------------------------------------------------------------------------- *)
  exception Skip

  let to_conll graph =
    let ordered_nodes = Gid_map.fold
        (fun id node acc ->
           if G_node.get_position_opt node <> None
           then (id,node)::acc
           else acc
        ) graph.map [] in

    (* sort nodes wrt position *)
    let sorted_nodes = List.sort (fun (_,n1) (_,n2) -> G_node.compare n1 n2) ordered_nodes in

    (* [mapping] associated gid to Conll.Id.t *)
    let (_,_,mapping) = List.fold_left
        (fun (acc_pos, acc_empty, acc) (gid,node) ->
           if G_node.get_position_opt node = Some 0
           then (acc_pos, acc_empty, Gid_map.add gid (0,None) acc)
           else
           if G_node.is_eud_empty node
           then
             let new_empty = match acc_empty with
               | None -> Some 1
               | Some 9 -> Error.run ("Too much empty nodes")
               | Some i -> Some (i+1) in
             (acc_pos, new_empty, Gid_map.add gid (acc_pos,new_empty) acc)
           else
             (acc_pos+1, None, Gid_map.add gid (acc_pos+1,None) acc)
        ) (0, None, Gid_map.empty) sorted_nodes in

    let all_govs = List.fold_left
        (fun acc (src_gid, node) ->
           Massoc_gid.fold
             (fun acc2 tar_gid edge ->
                match G_edge.to_string_opt edge with
                | None -> acc2
                | Some string_edge ->
                  let old = try Gid_map.find tar_gid acc2 with Not_found -> [] in
                  Gid_map.add tar_gid ((Gid_map.find src_gid mapping, string_edge) :: old) acc2
             ) acc (G_node.get_next node)
        ) Gid_map.empty sorted_nodes in


    let lines = List.map
        (fun (gid,node) ->
           let fs = G_node.get_fs node in
           let string_feat feat_name =
             match G_fs.get_value_opt feat_name fs with Some value -> conll_string_of_value value | None -> "_" in
           let deps = try Gid_map.find gid all_govs with Not_found -> [] in

           Conll.build_line
             ~id: (Gid_map.find gid mapping)
             ~form: (string_feat "form")
             ~lemma: (string_feat "lemma")
             ~upos: (string_feat "upos")
             ~xpos: (string_feat "xpos")
             ~feats: (G_fs.to_conll ~exclude: ["form"; "lemma"; "upos"; "xpos"] fs)
             ~deps
             ()
        )
        (match sorted_nodes with
         | (_,h)::t when G_node.get_position_opt h = Some 0 -> t (* the first element in the Conll_root which must not be displayed *)
         | l -> l
        ) in

    let (_,mwes) = Gid_map.fold
        (fun _ node (num,acc) ->
           try
             let fs = G_node.get_fs node in
             let kind = match G_fs.get_value_opt "kind" fs with
               | Some (String "NE") -> Mwe.Ne
               | Some (String "MWE") -> Mwe.Mwe
               | _ -> raise Skip in
             let nexts = G_node.get_next node in
             let next_list =
               List.sort_uniq
                 (fun gid1 gid2 ->
                    let n1 = List.assoc gid1 sorted_nodes
                    and n2 = List.assoc gid2 sorted_nodes in
                    match (G_node.get_position_opt n1, G_node.get_position_opt n2) with
                    | (Some i, Some j) -> Stdlib.compare i j
                    | _ -> 0
                 )
                 (Massoc_gid.fold (fun acc2 k _ -> k::acc2) [] nexts) in
             match next_list with
             | [] -> Error.bug "[G_graph.to_conll] mwe node with no next node"
             | head_gid::tail_gids ->
               let head_conll_id = Gid_map.find head_gid mapping in
               let head_proj = CCList.find_map
                   (fun e -> match G_edge.to_string_opt e with Some s -> int_of_string_opt s | None -> None)
                   (Massoc_gid.assoc head_gid nexts) in
               let items = List.fold_left
                   (fun acc gid ->
                      let conll_id = Gid_map.find gid mapping in
                      let proj = CCList.find_map
                          (fun e -> match G_edge.to_string_opt e with Some s -> int_of_string_opt s | None -> None)
                          (Massoc_gid.assoc gid nexts) in
                      Id_with_proj_set.add (conll_id, proj) acc
                   ) Id_with_proj_set.empty tail_gids in
               let mwe = {
                 Mwe.kind;
                 Mwe.mwepos = CCOpt.map string_of_value (G_fs.get_value_opt "mwepos" fs);
                 Mwe.label = CCOpt.map string_of_value (G_fs.get_value_opt "label" fs);
                 Mwe.criterion = CCOpt.map string_of_value (G_fs.get_value_opt "criterion" fs);
                 first = (head_conll_id,head_proj);
                 items;
               } in
               (num+1, Conll_types.Int_map.add num mwe acc)
           with Skip -> (num,acc)
        ) graph.map (1,Conll_types.Int_map.empty) in

<<<<<<< HEAD
    let meta =
      if !Global.track_rules
      then graph.meta @ [("rules", (string_rules graph))]
      else graph.meta in

    { Conll.void with Conll.meta = List.map string_of_meta meta; lines; mwes; }
=======
    { Conll.void with Conll.meta = graph.meta; lines; mwes; }
>>>>>>> 9bc9be9b

  let to_conll_string ?cupt graph =
    let conll = to_conll graph in
    Conll.to_string ?cupt (Conll.normalize_multiwords conll)

  (* -------------------------------------------------------------------------------- *)
  let to_dot ?main_feat ?(get_url = fun _ -> None) ?(deco=G_deco.empty) graph =
    let domain = get_domain_opt graph in
    let buff = Buffer.create 32 in

    bprintf buff "digraph G {\n";
    bprintf buff "  node [shape=Mrecord];\n";

    (* nodes *)
    Gid_map.iter
      (fun id node ->
         let decorated_feat =
           try List.assoc id deco.G_deco.nodes
           with Not_found -> ("",[]) in
         let fs = G_node.get_fs node in
         let lab_url = match G_fs.get_value_opt "label" fs with
           | Some (String lab) ->
             begin
               match get_url lab with
               | None -> None
               | Some url -> Some (lab,url)
             end
           | _ -> None in
         bprintf buff "  N_%s [label=<%s>%s]\n"
           (Gid.to_string id)
           (G_fs.to_dot ~decorated_feat ?main_feat fs)
           (match lab_url with None -> "" | Some (lab,url) -> sprintf ", URL=\"%s\", target=_blank, tooltip=\"%s\", shape=record" url lab)
      ) graph.map;

    (* edges *)
    Gid_map.iter
      (fun id node ->
         Massoc_gid.iter
           (fun tar g_edge ->
              let deco = List.mem (id,g_edge,tar) deco.G_deco.edges in
              if g_edge = G_edge.sub
              then bprintf buff "  N_%s -> N_%s [dir=none];\n" (Gid.to_string id) (Gid.to_string tar)
              else
                match G_edge.to_dot_opt ?domain ~deco g_edge with
                | None -> ()
                | Some string_edge -> bprintf buff "  N_%s -> N_%s%s;\n" (Gid.to_string id) (Gid.to_string tar) string_edge
           ) (G_node.get_next node)
      ) graph.map;

    (* Set "rank=same" and more edge in debug modes *)
    Gid_map.iter
      (fun id node ->
         begin
           match G_node.get_succ_opt node with
           | Some s when !Global.debug ->
             bprintf buff "  N_%s -> N_%s [label=\"SUCC\", style=dotted, fontcolor=lightblue, color=lightblue]; {rank=same; N_%s; N_%s };\n"
               (Gid.to_string id) (Gid.to_string s) (Gid.to_string id) (Gid.to_string s)
           | Some s -> bprintf buff " {rank=same; N_%s; N_%s };\n" (Gid.to_string id) (Gid.to_string s)
           | _ -> ()
         end
      ) graph.map;

    bprintf buff "}\n";
    Buffer.contents buff

  let cast ?domain graph = match (domain, graph.domain) with
    | (None, _) -> graph
    | (Some new_domain, Some dom) when dom == new_domain ->
      (* ====== NO CAST NEEDED ====== *) graph
    | _ ->
      (* ====== CASTING NEEDED ====== *) of_conll ?domain (to_conll graph)

  let is_projective t =
    let (arc_positions, pos_to_gid_map) =
      Gid_map.fold (fun src_gid src_node (acc, acc_map) ->
          match G_node.get_position_opt src_node with
          | None -> (acc, acc_map)
          | Some src_pos ->
            let new_acc = Massoc_gid.fold (fun acc2 tar_gid edge ->
                let tar_node = find tar_gid t in
                match G_node.get_position_opt tar_node with
                | None -> acc2
                | Some tar_pos -> (min src_pos tar_pos, max src_pos tar_pos) :: acc2
              ) acc (G_node.get_next_without_pred_succ_enhanced src_node) in
            (new_acc, Int_map.add src_pos src_gid acc_map)
        ) t.map ([], Int_map.empty) in
    Dependencies.is_projective arc_positions

  (* --------------------------------------------------------------- *)
  (* Detection of graph structure: cycle, tree, …
     function [depth_first_search] implemented following:
     http://algorithmics.lsi.upc.edu/docs/Dasgupta-Papadimitriou-Vazirani.pdf (chap 3, pp 87-107)
     The algorithm is modified:
     - first search the roots
     - then apply the depth_first_search starting from these roots
       Tree detection is easier (is_tree <=> back_edges=0 and nontree_edges=0
  *)
  (* --------------------------------------------------------------- *)
  let dfs_debug = false

  let get_roots graph =
    let non_roots =
      Gid_map.fold
        (fun gid node acc ->
           Massoc_gid.fold_on_list (
             fun acc2 next_gid _ ->
               if dfs_debug then printf " %s ---> %s\n%!" (Gid.to_string gid) (Gid.to_string next_gid);
               Gid_set.add next_gid acc2
           ) acc (G_node.get_next_without_pred_succ_enhanced node)
        ) graph.map Gid_set.empty in
    let roots =
      Gid_map.fold
        (fun gid _ acc ->
           if Gid_set.mem gid non_roots
           then acc
           else Gid_set.add gid acc
        ) graph.map Gid_set.empty in
    roots

  type dfs_node =
    | Pre of int
    | Pre_post of int * int

  type dfs_info = {
    intervals: dfs_node Gid_map.t;
    back_edges: (Gid.t * Gid.t) list;
    nontree_edges: (Gid.t * Gid.t) list;
  }

  type dfs_output = {
    forest: bool;
    tree: bool;
    cyclic: bool;
  }

  let depth_first_search graph =
    let info = ref {intervals=Gid_map.empty; back_edges=[]; nontree_edges=[];} in
    let clock = ref 0 in

    let rec explore gid =
      info := {!info with intervals = Gid_map.add gid (Pre !clock) !info.intervals};
      incr clock;
      let node = Gid_map.find gid graph.map in
      Massoc_gid.iter (fun next_gid edge ->
          try
            match Gid_map.find next_gid !info.intervals with
            | Pre _ -> info := {!info with back_edges = (gid, next_gid) :: !info.back_edges};
            | Pre_post _ -> info := {!info with nontree_edges = (gid, next_gid) :: !info.nontree_edges};
          with
          | Not_found -> explore next_gid
        ) (G_node.get_next_without_pred_succ_enhanced node);
      match Gid_map.find_opt gid !info.intervals with
      | Some (Pre i) -> info := {!info with intervals = Gid_map.add gid (Pre_post (i,!clock)) !info.intervals}; incr clock;
      | _ -> assert false in

    let roots = get_roots graph in
    let nb_roots = Gid_set.cardinal roots in
    if dfs_debug then Printf.printf "|roots| = %d\n" nb_roots;
    Gid_set.iter (fun gid ->
        if dfs_debug then Printf.printf "  -----> explore %s\n" (Gid.to_string gid);
        explore gid
      ) roots;

    if dfs_debug then
      begin
        Printf.printf "======== Intervals =======\n";
        Gid_map.iter (fun gid node ->
            match Gid_map.find_opt gid !info.intervals with
            | None -> Printf.printf "None! %s" (Gid.to_string gid)
            | Some (Pre _) -> Printf.printf "Pre! %s" (Gid.to_string gid)
            | Some (Pre_post (i,j)) ->
              Printf.printf "%s --> [%d,%d] --> %s\n" (Gid.to_string gid) i j
                (G_fs.to_string (G_node.get_fs node))
          ) graph.map;

        Printf.printf "======== Back_edges =======\n";
        List.iter (fun (gid1, gid2) ->
            Printf.printf "%s --> %s\n" (Gid.to_string gid1) (Gid.to_string gid2)
          ) !info.back_edges;

        Printf.printf "======== nontree_edges =======\n";
        List.iter (fun (gid1, gid2) ->
            Printf.printf "%s --> %s\n" (Gid.to_string gid1) (Gid.to_string gid2)
          ) !info.nontree_edges
      end;

    if Gid_map.cardinal !info.intervals < Gid_map.cardinal graph.map
    then
      begin
        if dfs_debug then printf "Not covered\n%!";
        { forest = false; tree = false; cyclic = true}
      end
    else
      {
        forest = !info.nontree_edges = [] && !info.back_edges = [];
        tree = !info.nontree_edges = [] && !info.back_edges = [] && nb_roots = 1;
        cyclic = !info.back_edges <> [];
      }

end (* module G_graph *)



(* ================================================================================ *)
(* The module [Delta] defines a type for recording the effect of a set of commands on a graph *)
(* It is used as key to detect egal graphs based on rewriting history *)
module Delta = struct
  type status = Add | Del

  exception Inconsistent of string

  (* the three list are ordered *)
  type t = {
    del_nodes: Gid.t list;
    unordered_nodes: Gid.t list;
    edges: ((Gid.t * G_edge.t * Gid.t) * status) list;
    feats: ((Gid.t * feature_name) * (feature_value option)) list;
  }

  let empty = { del_nodes=[]; unordered_nodes=[]; edges=[]; feats=[]; }

  let del_node gid t =
    match List_.usort_insert_opt gid t.del_nodes with
    | None -> raise (Inconsistent "del_node")
    | Some new_del_nodes -> {
        del_nodes= new_del_nodes;
        unordered_nodes = List.filter (fun g -> g <> gid) t.unordered_nodes;
        edges = List.filter (fun ((g1,_,g2),_) -> g1 <> gid && g2 <> gid) t.edges;
        feats = List.filter (fun ((g,_),_) -> g <> gid) t.feats;
      }

  let add_edge src lab tar t =
    let rec loop = fun old -> match old with
      | []                                                 -> ((src,lab,tar),Add)::old
      | ((s,l,t),stat)::tail when (src,lab,tar) < (s,l,t)  -> ((src,lab,tar),Add)::old
      | ((s,l,t),stat)::tail when (src,lab,tar) > (s,l,t)  -> ((s,l,t),stat)::(loop tail)
      | ((s,l,t), Add)::tail (* (src,lab,tar) = (s,l,t) *) -> raise (Inconsistent "add_edge")
      | ((s,l,t), Del)::tail (* (src,lab,tar) = (s,l,t) *) -> tail in
    { t with edges = loop t.edges }

  let del_edge src lab tar t =
    let rec loop = fun old -> match old with
      | []                                                 -> ((src,lab,tar),Del)::old
      | ((s,l,t),stat)::tail when (src,lab,tar) < (s,l,t)  -> ((src,lab,tar),Del)::old
      | ((s,l,t),stat)::tail when (src,lab,tar) > (s,l,t)  -> ((s,l,t),stat)::(loop tail)
      | ((s,l,t), Del)::tail (* (src,lab,tar) = (s,l,t) *) -> raise (Inconsistent "del_edge")
      | ((s,l,t), Add)::tail (* (src,lab,tar) = (s,l,t) *) -> tail in
    { t with edges = loop t.edges }

  let set_feat seed_graph gid feat_name new_val_opt t =
    (* equal_orig is true iff new val is the same as the one in seed_graph *)
    let equal_orig =
      try (new_val_opt = G_fs.get_value_opt feat_name (G_node.get_fs (G_graph.find gid seed_graph)))
      with Not_found -> false (* when gid is in created nodes *) in
    let rec loop = fun old -> match old with
      | [] when equal_orig                                             -> []
      | []                                                             -> [(gid,feat_name), new_val_opt]
      | ((g,f),_)::tail when (gid,feat_name) < (g,f) && equal_orig     -> old
      | ((g,f),v)::tail when (gid,feat_name) < (g,f)                   -> ((gid,feat_name), new_val_opt)::old
      | ((g,f),v)::tail when (gid,feat_name) > (g,f)                   -> ((g,f),v)::(loop tail)
      | ((g,f),_)::tail when (* (g,f)=(gid,feat_name) && *) equal_orig -> tail
      | ((g,f),_)::tail (* when (g,f)=(gid,feat_name) *)               -> ((g,f), new_val_opt) :: tail in
    { t with feats = loop t.feats }

  let unorder gid t =
    match List_.usort_insert_opt gid t.unordered_nodes with
    | None -> raise (Inconsistent "unorder")
    | Some new_unordered_nodes -> { t with unordered_nodes = new_unordered_nodes }
end (* module Delta *)

(* ================================================================================ *)
module Graph_with_history = struct
  type t = {
    seed: G_graph.t;
    delta: Delta.t;
    graph: G_graph.t;
    added_gids: (string * Gid.t) list;
    e_mapping: (Gid.t * G_edge.t * Gid.t) String_map.t;
    added_gids_in_rule: (string * Gid.t) list;
    added_edges_in_rule: (Gid.t * G_edge.t * Gid.t) String_map.t;
  }

  let from_graph graph = { graph; seed=graph; delta = Delta.empty; added_gids = []; e_mapping = String_map.empty; added_gids_in_rule =[]; added_edges_in_rule=String_map.empty}

  (* WARNING: compare is correct only on data with the same seed! *)
  let compare t1 t2 = Stdlib.compare (t1.delta,t1.added_gids) (t2.delta, t2.added_gids)
end (* module Graph_with_history*)

(* ================================================================================ *)
module Graph_with_history_set = Set.Make (Graph_with_history)<|MERGE_RESOLUTION|>--- conflicted
+++ resolved
@@ -1282,16 +1282,7 @@
            with Skip -> (num,acc)
         ) graph.map (1,Conll_types.Int_map.empty) in
 
-<<<<<<< HEAD
-    let meta =
-      if !Global.track_rules
-      then graph.meta @ [("rules", (string_rules graph))]
-      else graph.meta in
-
-    { Conll.void with Conll.meta = List.map string_of_meta meta; lines; mwes; }
-=======
-    { Conll.void with Conll.meta = graph.meta; lines; mwes; }
->>>>>>> 9bc9be9b
+    { Conll.void with Conll.meta = List.map string_of_meta graph.meta; lines; mwes; }
 
   let to_conll_string ?cupt graph =
     let conll = to_conll graph in
