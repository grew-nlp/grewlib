(**********************************************************************************)
(*    Libcaml-grew - a Graph Rewriting library dedicated to NLP applications      *)
(*                                                                                *)
(*    Copyright 2011-2024 Inria, Université de Lorraine                           *)
(*                                                                                *)
(*    Webpage: https://grew.fr                                                    *)
(*    License: CeCILL (see LICENSE folder or "http://cecill.info/")               *)
(*    Authors: see AUTHORS file                                                   *)
(**********************************************************************************)

open Conll

open Grew_types
open Grew_graph
open Grew_rule


module Corpus : sig
  type t

  val merge: t list -> t

  val graph_of_sent_id: string -> t -> G_graph.t option

  val size: t -> int
  val get_graph: int -> t -> G_graph.t
  val is_conll: t -> bool
  val get_columns_opt: t -> Conll_columns.t option

  val update_graph: string -> G_graph.t -> t -> unit

  val get_sent_id: int -> t -> string
  val get_text: int -> t -> string

  val fold_left: ('a -> string -> G_graph.t -> 'a) -> 'a -> t -> 'a
  val fold_right: (string -> G_graph.t -> 'a -> 'a) -> t -> 'a -> 'a
  val iteri: (int -> string -> G_graph.t -> unit) -> t -> unit

  val permut_length: t -> int array

  val of_conllx_corpus: Conll_corpus.t -> t
  val from_stdin: ?ext:string -> ?log_file: string -> ?config:Conll_config.t -> unit -> t
  val from_string: ?ext:string -> ?log_file: string -> ?config:Conll_config.t -> string -> t
  val from_file: ?ext:string -> ?log_file: string -> ?config:Conll_config.t -> string -> t
  val from_dir: ?log_file: string -> ?config:Conll_config.t -> string -> t
  val from_assoc_list: (string * G_graph.t) list -> t

  val search: ?json_label:bool -> config:Conll_config.t -> 'a -> (string -> G_graph.t -> Matching.t -> 'a -> 'a) -> Request.t -> Request.cluster_item list -> t -> 'a Clustered.t

  val bounded_search: 
    ?json_label:bool -> 
    config:Conll_config.t ->
    ?ordering: string option ->  (* if value is "length", graph are considered by size, if value is "shuffle", graph order is randomize, else a default order is used  *)
    int option ->                (* bound on the number of matching *)
    float option ->              (* Timeout in seconds *)  
    'a ->                        (* The null value to build clusters *)
    (* The update function to build clusters. Parameters ares: *)
    (*  * int    --> graph_index in the corpus *)
    (*  * string --> sent_id *)
    (*  * G_graph.t --> the graph *)
    (*  * int    --> position of the matching in the ≠ matchings for the same graph *)
    (*  * int    --> number of matching in the current graph  *)
    (int -> string -> G_graph.t -> int -> int -> Matching.t -> 'a -> 'a) ->
    Request.t ->
      Request.cluster_item list ->         (* The list of element used for clustering *)
    t -> 
      ('a Clustered.t * string * float)  (* (output, statut, ratio) status is "ok", "timeout" or "over" *)
<<<<<<< HEAD
=======

  (** [compile dir marshal_file t]  *)
  val compile: string -> string -> t -> unit

  val count_feature_values: 
    ?filter: (string -> bool) ->
    t -> int String_map.t String_map.t
>>>>>>> afeb44bf
end

module Corpus_desc : sig
  type t = Yojson.Basic.t

  val build_corpus: t -> Corpus.t
  val load_corpus_opt: t -> Corpus.t option

  val get_config: t -> Conll_config.t

  val get_flag: string -> t -> bool
  val get_id: t -> string
  val get_field_opt: string -> t -> string option
  val get_display: t -> int option
  val get_directory: t -> string
  val load_json: ?env: (string * string) list -> string -> t list

  val to_json: t -> Yojson.Basic.t

  val get_files: t -> string list

  val compile: ?force:bool -> t -> unit

  val clean: t -> unit
end<|MERGE_RESOLUTION|>--- conflicted
+++ resolved
@@ -65,16 +65,10 @@
       Request.cluster_item list ->         (* The list of element used for clustering *)
     t -> 
       ('a Clustered.t * string * float)  (* (output, statut, ratio) status is "ok", "timeout" or "over" *)
-<<<<<<< HEAD
-=======
-
-  (** [compile dir marshal_file t]  *)
-  val compile: string -> string -> t -> unit
 
   val count_feature_values: 
     ?filter: (string -> bool) ->
     t -> int String_map.t String_map.t
->>>>>>> afeb44bf
 end
 
 module Corpus_desc : sig
