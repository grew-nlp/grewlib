open Printf
open Log

open Grew_fs
open Grew_utils
open Grew_ast
open Grew_edge
open Grew_command
open Grew_graph
open Grew_rule

(* ==================================================================================================== *)
module Rewrite_history = struct
  type t = {
    instance: Instance.t;
    module_name: string;
    good_nf: t list;
    bad_nf: Instance.t list;
  }

  let rec is_empty t =
    (t.instance.Instance.rules = []) && List.for_all is_empty t.good_nf

  let rec num_sol = function
    | { good_nf = []; bad_nf = [] } -> 1
    | { good_nf = [] } -> 0 (* dead branch *)
    | { good_nf = l} -> List.fold_left (fun acc t -> acc + (num_sol t)) 0 l

<<<<<<< HEAD

  let save_nfs ?filter ?main_feat ~dot base_name t =
=======
  let save_nfs ?main_feat ~dot base_name t =
>>>>>>> 1a941779
    let rec loop file_name rules t =
      match (t.good_nf, t.bad_nf) with
        | [],[] when dot -> Instance.save_dot_png ?filter ?main_feat file_name t.instance; [rules, file_name]
        | [],[] -> Instance.save_dep_png ?filter ?main_feat file_name t.instance; [rules, file_name]
        | [],_ -> []
        | l, _ ->
          List_.foldi_left
            (fun i acc son ->
              (* Instance.save_dep_png ?main_feat (sprintf "%s_%d" file_name i) son.instance; *)
              let nfs = loop
                (sprintf "%s_%d" file_name i)
                (rules @ [t.module_name, son.instance.Instance.rules])
                son in
              nfs @ acc
            )
            [] l
    in loop base_name [] t

  let save_gr base t =
    let rec loop file_name t =
      match (t.good_nf, t.bad_nf) with
        | [],[] -> File.write (Instance.to_gr t.instance) (file_name^".gr")
        | l, _ -> List_.iteri (fun i son -> loop (sprintf "%s_%d" file_name i) son) l
    in loop base t

  let save_conll base t =
    let rec loop file_name t =
      match (t.good_nf, t.bad_nf) with
        | [],[] -> File.write (Instance.to_conll t.instance) (file_name^".conll")
        | l, _ -> List_.iteri (fun i son -> loop (sprintf "%s_%d" file_name i) son) l
    in loop base t

  (* suppose that all modules are confluent and produced exacly one normal form *)
  let save_det_gr base t =
    let rec loop t =
      match (t.good_nf, t.bad_nf) with
        | [],[] -> File.write (Instance.to_gr t.instance) (base^".gr")
        | [one], [] -> loop one
        | _ -> Error.run "Not a single rewriting"
    in loop t
<<<<<<< HEAD

  let save_det_conll ?header base t =
    let rec loop t =
      match (t.good_nf, t.bad_nf) with
        | ([],[]) ->
          let output =
            match header with
              | Some h -> sprintf "%% %s\n%s" h (Instance.to_conll t.instance)
              | None -> Instance.to_conll t.instance in
          File.write output (base^".conll")
        | ([one], []) -> loop one
        | _ -> Error.run "Not a single rewriting"
    in loop t

  let det_dep_string t =
    let rec loop t =
      match (t.good_nf, t.bad_nf) with
        | [],[] ->
          let graph = t.instance.Instance.graph in
          Some (G_graph.to_dep graph)
        | [one], [] -> loop one
        | _ -> None
    in loop t

  let conll_dep_string ?(keep_empty_rh=false) t =
    if (not keep_empty_rh) && is_empty t
    then None
    else
      let rec loop t =
        match (t.good_nf, t.bad_nf) with
          | [],[] ->
            let graph = t.instance.Instance.graph in
            Some (G_graph.to_conll graph)
          | [one], [] -> loop one
          | _ -> None
      in loop t
end (* Rewrite_history *)

=======
end (* module Rewrite_history *)

>>>>>>> 1a941779
(* ==================================================================================================== *)
module Modul = struct
  type t = {
    name: string;
    local_labels: (string * string list) array;
    rules: Rule.t list;
    filters: Rule.t list;
    confluent: bool;
    loc: Loc.t;
  }

  let check t =
    (* check for duplicate rules *)
    let rec loop already_defined = function
      | [] -> ()
      | r::_ when List.mem (Rule.get_name r) already_defined ->
        Error.build ~loc:(Rule.get_loc r) "Rule '%s' is defined twice in the same module" (Rule.get_name r)
      | r::tail -> loop ((Rule.get_name r) :: already_defined) tail in
    loop [] t.rules

  let build ast_module =
    let locals = Array.of_list ast_module.Ast.local_labels in
    Array.sort compare locals;
    let rules_or_filters = List.map (Rule.build ~locals ast_module.Ast.mod_dir) ast_module.Ast.rules in
    let (filters, rules) = List.partition Rule.is_filter rules_or_filters in
    let modul =
      {
        name = ast_module.Ast.module_id;
        local_labels = locals;
        rules = rules;
        filters = filters;
        confluent = ast_module.Ast.confluent;
        loc = ast_module.Ast.mod_loc;
      } in
    check modul; modul
end (* module Modul *)

(* ==================================================================================================== *)
module Sequence = struct
  type t = {
    name: string;
    def: string list;
    loc: Loc.t;
  }

  let check module_list t =
    List.iter
      (fun module_name ->
        if not (List.exists (fun modul -> modul.Modul.name = module_name) module_list)
        then Error.build ~loc:t.loc "sequence \"%s\", refers to the unknown module \"%s\"."
          t.name module_name
      ) t.def

  let build module_list ast_sequence =
    let sequence =
      {
        name = ast_sequence.Ast.seq_name;
        def = ast_sequence.Ast.seq_mod;
        loc = ast_sequence.Ast.seq_loc;
      } in
    check module_list sequence; sequence
end (* module Sequence *)

(* ==================================================================================================== *)
module Grs = struct

  type t = {
    labels: Label.t list;        (* the list of global edge labels *)
    modules: Modul.t list;       (* the ordered list of modules used from rewriting *)
    sequences: Sequence.t list;
  }

  let get_modules t = t.modules

  let sequence_names t = List.map (fun s -> s.Sequence.name) t.sequences

  let empty = {labels=[]; modules=[]; sequences=[];}

  let check t =
    (* check for duplicate modules *)
    let rec loop already_defined = function
      | [] -> ()
      | m::_ when List.mem m.Modul.name already_defined ->
        Error.build ~loc:m.Modul.loc "Module '%s' is defined twice" m.Modul.name
      | m::tail -> loop (m.Modul.name :: already_defined) tail in
    loop [] t.modules;

    (* check for duplicate sequences *)
    let rec loop already_defined = function
      | [] -> ()
      | s::_ when List.mem s.Sequence.name already_defined ->
        Error.build ~loc:s.Sequence.loc "Sequence '%s' is defined twice" s.Sequence.name
      | s::tail -> loop (s.Sequence.name :: already_defined) tail in
    loop [] t.sequences

  let build ast_grs =
    Label.init ast_grs.Ast.labels;
    Domain.init ast_grs.Ast.domain;
    let modules = List.map Modul.build ast_grs.Ast.modules in
    let grs = {
      labels = List.map (fun (l,_) -> Label.from_string l) ast_grs.Ast.labels;
      modules = modules;
      sequences = List.map (Sequence.build modules) ast_grs.Ast.sequences;
    } in
    check grs; grs

  let modules_of_sequence grs sequence =
    let module_names =
      try
        let seq = List.find (fun s -> s.Sequence.name = sequence) grs.sequences in
        seq.Sequence.def
      with Not_found -> [sequence] in (* a module name can be used as a singleton sequence *)

    List.map
      (fun name ->
        try List.find (fun m -> m.Modul.name=name) grs.modules
        with Not_found -> Log.fcritical "No sequence or module named '%s'" name
      )
      module_names

  let rewrite grs sequence instance =
    Timeout.start ();
    let modules_to_apply = modules_of_sequence grs sequence in

    let rec loop instance = function
      | [] -> (* no more modules to apply *)
        {Rewrite_history.instance = instance; module_name = ""; good_nf = []; bad_nf = []; }
      | next::tail ->
        let (good_set, bad_set) =
          Rule.normalize
            next.Modul.name
            ~confluent: next.Modul.confluent
            next.Modul.rules
            next.Modul.filters
            (Instance.flatten instance) in
        let good_list = Instance_set.elements good_set
        and bad_list = Instance_set.elements bad_set in
        {
          Rewrite_history.instance = instance;
          module_name = next.Modul.name;
          good_nf = List.map (fun i -> loop i tail) good_list;
          bad_nf = bad_list;
        } in
    loop instance modules_to_apply

  let build_rew_display grs sequence instance =
    let modules_to_apply = modules_of_sequence grs sequence in

    let rec loop instance = function
      | [] -> Grew_types.Leaf instance.Instance.graph
      | next :: tail ->
        let (good_set, bad_set) =
          Rule.normalize
            next.Modul.name
            ~confluent: next.Modul.confluent
            next.Modul.rules
            next.Modul.filters
            (Instance.flatten instance) in
        let inst_list = Instance_set.elements good_set
              (* and bad_list = Instance_set.elements bad_set *) in

        match inst_list with
          | [{Instance.big_step = None}] ->
            Grew_types.Local_normal_form (instance.Instance.graph, next.Modul.name, loop instance tail)
          | _ -> Grew_types.Node
            (
              instance.Instance.graph,
              next.Modul.name,
              List.map
                (fun inst ->
                  match inst.Instance.big_step with
                    | None -> Error.bug "Cannot have no big_steps and more than one reducts at the same time"
                    | Some bs -> (bs, loop inst tail)
                ) inst_list
            )
    in loop instance modules_to_apply

  let rule_iter fct grs =
    List.iter
      (fun modul ->
        List.iter (fun rule -> fct modul.Modul.name rule) modul.Modul.rules
      ) grs.modules

  let filter_iter fct grs =
    List.iter
      (fun modul ->
        List.iter (fun filter -> fct modul.Modul.name filter) modul.Modul.filters
      ) grs.modules
end (* module Grs *)<|MERGE_RESOLUTION|>--- conflicted
+++ resolved
@@ -26,12 +26,7 @@
     | { good_nf = [] } -> 0 (* dead branch *)
     | { good_nf = l} -> List.fold_left (fun acc t -> acc + (num_sol t)) 0 l
 
-<<<<<<< HEAD
-
   let save_nfs ?filter ?main_feat ~dot base_name t =
-=======
-  let save_nfs ?main_feat ~dot base_name t =
->>>>>>> 1a941779
     let rec loop file_name rules t =
       match (t.good_nf, t.bad_nf) with
         | [],[] when dot -> Instance.save_dot_png ?filter ?main_feat file_name t.instance; [rules, file_name]
@@ -72,7 +67,6 @@
         | [one], [] -> loop one
         | _ -> Error.run "Not a single rewriting"
     in loop t
-<<<<<<< HEAD
 
   let save_det_conll ?header base t =
     let rec loop t =
@@ -109,12 +103,8 @@
           | [one], [] -> loop one
           | _ -> None
       in loop t
-end (* Rewrite_history *)
-
-=======
 end (* module Rewrite_history *)
 
->>>>>>> 1a941779
 (* ==================================================================================================== *)
 module Modul = struct
   type t = {
