(**********************************************************************************)
(*    Libcaml-grew - a Graph Rewriting library dedicated to NLP applications      *)
(*                                                                                *)
(*    Copyright 2011-2018 Inria, Université de Lorraine                           *)
(*                                                                                *)
(*    Webpage: http://grew.fr                                                     *)
(*    License: CeCILL (see LICENSE folder or "http://www.cecill.info")            *)
(*    Authors: see AUTHORS file                                                   *)
(**********************************************************************************)

open Log
open Printf

open Grew_base
open Grew_types
open Grew_ast
open Grew_domain

(* ================================================================================ *)
module G_edge = struct

  (* [G_edge.fs] is a feature structure. The list of feature names must be ordered wrt [Stdlib.compare] *)
  type fs = (feature_name * feature_value) list

  let raw_string fs = String.concat "," (List.map (fun (x,y) -> x^"="^(string_of_value y)) fs)

  let fs_from_items l = (List.sort (fun (x,_) (y,_) -> Stdlib.compare x y) l)

  (* short is "E:x:y" or "x:y@z" *)
  exception Not_short
  let fs_to_short_opt (fs:fs) =
    try
      let prefix = match List_.sort_assoc_opt "kind" fs with
        | None -> ""
        | Some (String "surf") -> "S:"
        | Some (String "deep") -> "D:"
        | Some (String "enhanced") -> "E:"
        | Some _ -> raise Not_short in
      let suffix = match List_.sort_assoc_opt "deep" fs with
        | Some value -> "@"^(string_of_value value)
        | None -> "" in
      let infix_items =
        fs
        |> (List_.sort_remove_assoc "kind")
        |> (List_.sort_remove_assoc "deep") in
      let core_strings = CCList.mapi
          (fun i (n,v) ->
             if string_of_int(i+1) = n
             then string_of_value v
             else raise Not_short
          ) infix_items in
      Some (prefix ^ (String.concat ":" core_strings) ^ suffix)
    with Not_short -> None

  let fs_to_string fs =
    match fs_to_short_opt fs with
    | Some s -> s
    | None -> raw_string fs

  (* split ["a"; "b"; "c"] --> [("1","a"); ("2","b"); ("3","c")]  *)
  let split l =
    CCList.mapi
      (fun i elt ->
        let feature_name = string_of_int (i+1) in
         (feature_name, typed_vos feature_name elt)
      ) l

  let fs_from_short str =
    let (init, deep) = match Str.bounded_split (Str.regexp_string "@") str 2 with
      | [i] -> (i, None)
      | [i;d] -> (i, Some ("deep",typed_vos "deep" d))
      | _ -> assert false in
    let before_deep = match init with
      | "S:" -> [("kind",String "surf")]
      | "D:" -> [("kind",String "deep")]
      | "E:" -> [("kind",String "enhanced")]
      | _ ->
<<<<<<< HEAD
      match Str.split (Str.regexp_string ":") init with
      | [one] -> ["1", typed_vos "1" one]
      | "S" :: l -> ("kind",String "surf") :: (split l)
      | "D" :: l -> ("kind",String "deep") :: (split l)
      | "E" :: l -> ("kind",String "enhanced") :: (split l)
      | l -> split l in
=======
        match Str.split (Str.regexp_string ":") init with
        | [one] -> ["1", typed_vos "1" one]
        | "S" :: l -> ("kind",String "surf") :: (split l)
        | "D" :: l -> ("kind",String "deep") :: (split l)
        | "E" :: l -> ("kind",String "enhanced") :: (split l)
        | l -> split l in
>>>>>>> 7a4e0140
    fs_from_items (CCList.cons_maybe deep before_deep)

  type t =
    | Fs of fs
    | Sub
    | Pred
    | Succ

  let empty = Fs []

  let ordering = function
    | Pred | Succ -> true
    | _ -> false

  let enhanced = function
  | Fs fs when List.assoc_opt "kind" fs = Some (String "enhanced") -> true
  | _ -> false

  let from_items l = Fs (fs_from_items l)

  let get_sub_opt feat_name = function
    | Fs fs -> List_.sort_assoc_opt feat_name fs
    | _ -> Error.run "[get_sub_opt] edge is not fs"

  let rec update feat_name new_value = function
    | Fs fs -> Fs (List_.sort_update_assoc feat_name new_value fs)
    | _ -> Error.run "[update] edge is not fs"

  let remove_feat_opt feat_name = function
    | Fs fs -> (match List_.sort_remove_assoc_opt feat_name fs with None -> None | Some fs -> Some (Fs fs))
    | _ -> Error.run "[remove_feat_opt] edge is not fs"

  let to_short_opt = function
    | Fs fs -> fs_to_short_opt fs
    | _ -> None

  let to_string_opt = function
    | Fs fs -> Some (fs_to_string fs)
    | _ -> None

  let dump = function
    | Fs fs -> fs_to_string fs
    | Sub -> "__SUB__"
    | Pred -> "__PRED__"
    | Succ -> "__SUCC__"

  let to_dep_opt ?domain ?(deco=false) t =
    let open CCOpt in
    Domain.label_to_dep ?domain ~deco <$> (to_string_opt t)

  let to_dot_opt ?domain ?(deco=false) t =
    let open CCOpt in
    Domain.label_to_dot ?domain ~deco <$> (to_string_opt t)

  let from_string s = Fs (fs_from_short s)

  let to_json t = match to_string_opt t with Some s -> `String s | None -> `Null

  let sub = Sub
  let pred = Pred
  let succ = Succ

  let build (ast_edge, loc) =
    match ast_edge.Ast.edge_label_cst with
    | Ast.Pos_list [one] -> from_string one
    | Ast.Neg_list _ -> Error.build ~loc "Negative edge spec are forbidden in graphs"
    | Ast.Pos_list _ -> Error.build ~loc "Only atomic edge values are allowed in graphs"
    | Ast.Regexp _ -> Error.build ~loc "Regexp are not allowed in graphs"
    | Ast.Atom_list _ -> Error.build ~loc "Non atomic edge are not allowed in graphs"
    | Ast.Pred -> Error.build ~loc "Pred in graphs"
end (* module G_edge *)


(* ================================================================================ *)
(** The module [Label_cst] defines contraints on label edges *)
module Label_cst = struct
  type atom_cst =
    (* 1=subj|obj *)
    | Eq of (feature_name * feature_value list)
    (* 1<>subj|obj   2=*  *)
    | Diseq of (feature_name * feature_value list)
    (* !3 *)
    | Absent of feature_name

  type t =
    (* [comp:obj|comp@pass] *)
    | Pos of G_edge.fs list
    (* [^comp:obj|comp@pass] *)
    | Neg of G_edge.fs list
    (* [RE"aux.*"]  compiled and string version *)
    | Regexp of (Str.regexp * string)
    (* [1=subj, 2=*, !3] *)
    | Atom_list of atom_cst list
    | Pred
    | Succ

  let to_string ?domain = function
    | Pos fs_list -> (List_.to_string G_edge.fs_to_string "|" fs_list)
    | Neg fs_list -> "^"^(List_.to_string G_edge.fs_to_string "|" fs_list)
    | Regexp (_,re) -> "re\""^re^"\""
    | Atom_list l ->
      String.concat ","
        (List.map
           (function
             | Eq (name,al) -> sprintf "%s=%s" name (String.concat "|" (List.map string_of_value al))
             | Diseq (name,al) -> sprintf "%s<>%s" name (String.concat "|" (List.map string_of_value al))
             | Absent name -> sprintf "!%s" name
           ) l
        )
    | Pred -> "__PRED__"
    | Succ -> "__SUCC__"

  let to_json ?domain = function
    | Pos l -> `Assoc
                 ["pos",
                  `List (List.map (fun lab -> `String (G_edge.fs_to_string lab)) l)
                 ]
    | Neg l -> `Assoc
                 ["neg",
                  `List (List.map (fun lab -> `String (G_edge.fs_to_string lab)) l)
                 ]
    | Regexp (_,re) -> `Assoc
                         ["regexp", `String re]
    | _ -> failwith "TODO json"

  let all = Neg []

  let match_atom fs = function
    | Eq (name, l) ->
      begin
        match List_.sort_assoc_opt name fs with
        | None -> false
        | Some v -> List_.sort_mem v l
      end
    | Diseq (name, l) ->
      begin
        match List_.sort_assoc_opt name fs with
        | None -> false
        | Some v -> not (List_.sort_mem v l)
      end
    | Absent name -> not (List_.sort_mem_assoc name fs)

  let match_ ?domain cst g_edge = match (cst,g_edge) with
    | (Succ, G_edge.Succ) -> true
    | (Pred, G_edge.Pred) -> true
    | (Pos fs_list, G_edge.Fs g_fs) -> List.exists (fun p_fs -> p_fs = g_fs) fs_list
    | (Neg fs_list, G_edge.Fs g_fs) -> not (List.exists (fun p_fs -> p_fs = g_fs) fs_list)
    | (Atom_list l, G_edge.Fs fs) -> List.for_all (match_atom fs) l
    | (Regexp (re,_), g_edge)  ->
      begin
        match G_edge.to_short_opt g_edge with
        | Some s -> String_.re_match re s
        | None -> false
      end
    | _ -> false

  let build_atom = function
    | Ast.Atom_eq (name, atoms) -> Eq (name, List.map (typed_vos name) (List.sort Stdlib.compare atoms))
    | Ast.Atom_diseq (name, atoms) -> Diseq (name, List.map (typed_vos name) (List.sort Stdlib.compare atoms))
    | Ast.Atom_absent name -> Absent name

  let build ?loc ?domain = function
    | Ast.Neg_list p_labels -> Neg (List.sort compare (List.map G_edge.fs_from_short p_labels))
    | Ast.Pos_list p_labels -> Pos (List.sort compare (List.map G_edge.fs_from_short p_labels))
    | Ast.Regexp re -> Regexp (Str.regexp re, re)
    | Ast.Atom_list l -> Atom_list (List.map build_atom l)
    | Ast.Pred -> Error.bug "[Label_cst.build]"
end (* module Label_cst *)

(* ================================================================================ *)
module P_edge = struct
  type t = {
    id: string option; (* an identifier for naming under_label in patterns *)
    label_cst: Label_cst.t;
  }

  let pred = { id=None; label_cst = Label_cst.Pred}
  let succ = { id=None; label_cst = Label_cst.Succ}
  let cpt = ref 0
  let fresh_name () = incr cpt; Some (sprintf "__e_%d__" !cpt)

  let all = {id=fresh_name (); label_cst=Label_cst.all }

  let get_id_opt t = t.id

  let to_json ?domain t =
    `Assoc (CCList.filter_map CCFun.id
              [
                (match t.id with Some id -> Some ("edge_id", `String id) | None -> None);
                Some ("label_cst", Label_cst.to_json ?domain t.label_cst)
              ])

  let build ?domain (ast_edge, loc) =
    { id = (match ast_edge.Ast.edge_id with Some s -> Some s | None -> fresh_name ());
      label_cst = Label_cst.build ~loc ?domain ast_edge.Ast.edge_label_cst
    }

  let to_string ?domain t =
    let label = Label_cst.to_string ?domain t.label_cst in
    match t.id with
    | None -> label
    | Some id when String.length id > 1 && id.[0] = '_' && id.[1] = '_' -> label
    | Some id -> sprintf "%s:%s" id label

  type edge_matcher =
    | Fail
    | Pass
    | Binds of string * G_edge.t list

  let match_ ?domain p_edge g_edge =
    if Label_cst.match_ ?domain p_edge.label_cst g_edge
    then (match p_edge.id with None -> Pass | Some l -> Binds (l, [g_edge]))
    else Fail

  let match_list ?domain p_edge g_edge_list =
    match List.filter (fun g_edge -> Label_cst.match_ ?domain p_edge.label_cst g_edge) g_edge_list with
    | [] -> Fail
    | list -> (match p_edge.id with None -> Pass | Some l -> Binds (l, list))
end (* module P_edge *)<|MERGE_RESOLUTION|>--- conflicted
+++ resolved
@@ -61,7 +61,7 @@
   let split l =
     CCList.mapi
       (fun i elt ->
-        let feature_name = string_of_int (i+1) in
+         let feature_name = string_of_int (i+1) in
          (feature_name, typed_vos feature_name elt)
       ) l
 
@@ -75,21 +75,12 @@
       | "D:" -> [("kind",String "deep")]
       | "E:" -> [("kind",String "enhanced")]
       | _ ->
-<<<<<<< HEAD
-      match Str.split (Str.regexp_string ":") init with
-      | [one] -> ["1", typed_vos "1" one]
-      | "S" :: l -> ("kind",String "surf") :: (split l)
-      | "D" :: l -> ("kind",String "deep") :: (split l)
-      | "E" :: l -> ("kind",String "enhanced") :: (split l)
-      | l -> split l in
-=======
         match Str.split (Str.regexp_string ":") init with
         | [one] -> ["1", typed_vos "1" one]
         | "S" :: l -> ("kind",String "surf") :: (split l)
         | "D" :: l -> ("kind",String "deep") :: (split l)
         | "E" :: l -> ("kind",String "enhanced") :: (split l)
         | l -> split l in
->>>>>>> 7a4e0140
     fs_from_items (CCList.cons_maybe deep before_deep)
 
   type t =
@@ -105,8 +96,8 @@
     | _ -> false
 
   let enhanced = function
-  | Fs fs when List.assoc_opt "kind" fs = Some (String "enhanced") -> true
-  | _ -> false
+    | Fs fs when List.assoc_opt "kind" fs = Some (String "enhanced") -> true
+    | _ -> false
 
   let from_items l = Fs (fs_from_items l)
 
