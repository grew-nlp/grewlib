--- conflicted
+++ resolved
@@ -148,13 +148,8 @@
   let to_dep ?filter ?no_root ?main_feat ?(deco=Grew_graph.G_deco.empty) ~config graph =
     Libgrew.handle ~name:"Graph.to_dep" (fun () -> Grew_graph.G_graph.to_dep ?filter ?no_root ?main_feat ~deco ~config graph) ()
 
-<<<<<<< HEAD
   let to_gr ~config graph  =
     Libgrew.handle ~name:"Graph.to_gr" (fun () -> Grew_graph.G_graph.to_gr ~config graph) ()
-=======
-    let to_json_python ~config graph =
-    Libgrew.handle ~name:"Graph.to_json_python" (fun () -> Grew_graph.G_graph.to_json_python ~config graph) ()
->>>>>>> 6a8e8fa6
 
   let of_json graph =
     Libgrew.handle ~name:"Graph.of_json" (fun () -> Grew_graph.G_graph.of_json graph) ()
