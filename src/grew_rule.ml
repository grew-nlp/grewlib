--- conflicted
+++ resolved
@@ -1808,39 +1808,6 @@
   exception Dead_lock
   let owh_apply_opt ~config rule gwh =
     let graph = gwh.Graph_with_history.graph in
-<<<<<<< HEAD
-    let {Pattern.ker; exts} = rule.pattern in
-
-    (* get the list of matching for kernel part of the pattern *)
-    let matching_list = Matching.extend_matching ~config (ker.graph,P_graph.empty) graph (Matching.init ~lexicons:rule.lexicons ker) in
-
-    let rec loop_matching = function
-      | [] -> None
-      | (sub, already_matched_gids) :: tail ->
-        if List.for_all
-            (fun (ext,polarity) ->
-               Matching.test_extension ~config ker graph ext (sub, already_matched_gids) = polarity
-            ) exts
-        then (* all exts are fulfilled *)
-          let init_gwh = { gwh with e_mapping = sub.Matching.e_match; added_gids_in_rule = []; added_edges_in_rule=String_map.empty; } in
-          let rec loop_command acc_gwh = function
-            | [] -> acc_gwh
-            | command :: tail_commands ->
-              let set = gwh_apply_command ~config command sub acc_gwh in
-              match Graph_with_history_set.choose_opt set with
-              | None -> raise Dead_lock
-              | Some next_gwh -> loop_command next_gwh tail_commands in
-          try
-            let new_gwh = loop_command init_gwh rule.commands in
-            Timeout.check ();
-            incr_rules rule.name;
-            let up = Matching.build_deco rule.pattern sub in
-            let down = Matching.down_deco (new_gwh.added_edges_in_rule, sub, new_gwh.added_gids_in_rule) rule.commands in
-            Some {new_gwh with graph = G_graph.track up (get_rule_info rule) down graph new_gwh.graph }
-          with Dead_lock -> loop_matching tail (* failed to apply all commands -> move to the next matching *)
-        else loop_matching tail (* some ext part prevents rule app -> move to the next matching *)
-    in loop_matching matching_list
-=======
     let { Pattern.global; ker; exts} = rule.pattern in
 
     if not (Matching.check_global_constraint global graph)
@@ -1848,7 +1815,7 @@
       else
         (* get the list of matching for kernel part of the pattern *)
         let matching_list = Matching.extend_matching ~config (ker.graph,P_graph.empty) graph (Matching.init ~lexicons:rule.lexicons ker) in
-
+          
         let rec loop_matching = function
           | [] -> None
           | (sub, already_matched_gids) :: tail ->
@@ -1869,11 +1836,10 @@
                 let new_gwh = loop_command init_gwh rule.commands in
                 Timeout.check ();
                 incr_rules rule.name;
-                let up = Matching.match_deco rule.pattern sub in
+                let up = Matching.build_deco rule.pattern sub in
                 let down = Matching.down_deco (new_gwh.added_edges_in_rule, sub, new_gwh.added_gids_in_rule) rule.commands in
                 Some {new_gwh with graph = G_graph.track up (get_rule_info rule) down graph new_gwh.graph }
               with Dead_lock -> loop_matching tail (* failed to apply all commands -> move to the next matching *)
             else loop_matching tail (* some ext part prevents rule app -> move to the next matching *)
         in loop_matching matching_list
->>>>>>> 5e502254
 end (* module Rule *)