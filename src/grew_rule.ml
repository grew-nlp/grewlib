--- conflicted
+++ resolved
@@ -382,11 +382,7 @@
           begin
             match G_edge.get_sub_opt feature_name edge with
             | Some e -> Some (string_of_value e)
-<<<<<<< HEAD
-            | None -> Error.bug "[Matching.get_string_value_opt] internal edge %s" (G_edge.dump edge)
-=======
             | None -> None
->>>>>>> bbe88442
           end
         | (None, _) ->
           begin
