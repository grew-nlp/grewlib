--- conflicted
+++ resolved
@@ -1321,44 +1321,6 @@
 
   let onf_apply_opt ~config rule graph =
     try
-<<<<<<< HEAD
-      let {Pattern.ker; exts} = rule.pattern in
-      (* get the list of partial matching for kernel part of the pattern *)
-      let matching_list =
-        Matching.extend_matching
-          ~config
-          (ker.graph,P_graph.empty)
-          graph
-          (Matching.init ~lexicons:rule.lexicons ker) in
-      match List.find_opt
-              (fun (sub, already_matched_gids) ->
-                 List.for_all
-                   (fun (ext, polarity) ->
-                      Matching.test_extension ~config ker graph ext (sub, already_matched_gids) = polarity
-                   ) exts
-              ) matching_list with
-      | None -> None
-      | Some (first_matching_where_all_witout_are_fulfilled,_) ->
-        let final_state =
-          List.fold_left
-            (fun state command -> onf_apply_command ~config first_matching_where_all_witout_are_fulfilled command state)
-            { graph;
-              created_nodes = [];
-              effective = false;
-              e_mapping = first_matching_where_all_witout_are_fulfilled.e_match;
-            }
-            rule.commands in
-        if final_state.effective
-        then
-          begin
-            Timeout.check ();
-            incr_rules rule.name;
-            let up = Matching.build_deco rule.pattern first_matching_where_all_witout_are_fulfilled in
-            let down = Matching.down_deco (String_map.empty, first_matching_where_all_witout_are_fulfilled, final_state.created_nodes) rule.commands in
-            Some (G_graph.track up (get_rule_info rule) down graph final_state.graph)
-          end
-        else None
-=======
       let { Pattern.global; Pattern.ker; exts} = rule.pattern in
       match Matching.check_global_constraint global graph with
       | false -> None
@@ -1393,12 +1355,11 @@
             begin
               Timeout.check ();
               incr_rules rule.name;
-              let up = Matching.match_deco rule.pattern first_matching_where_all_witout_are_fulfilled in
+              let up = Matching.build_deco rule.pattern first_matching_where_all_witout_are_fulfilled in
               let down = Matching.down_deco (String_map.empty, first_matching_where_all_witout_are_fulfilled, final_state.created_nodes) rule.commands in
               Some (G_graph.track up (get_rule_info rule) down graph final_state.graph)
             end
          else None
->>>>>>> f72d794a
     with Error.Run (msg,_) -> Error.run ~loc:rule.loc "%s" msg
 
   let find cnode ?loc gwh matching =
