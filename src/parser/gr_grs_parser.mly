%{

open Grew_ast
open Grew_utils

(* Some intermediate sum types used in sub-functions when building the ast *)
type pat_item = 
  | Pat_node of Ast.node
  | Pat_edge of Ast.edge
  | Pat_const of Ast.const

type graph_item =
  | Graph_meta of (string * string)
  | Graph_node of Ast.node
  | Graph_edge of Ast.edge

let get_loc () = (!Parser_global.current_file,!Parser_global.current_line+1)
let localize t = (t,get_loc ())
%}

%token LACC                        /* { */
%token RACC                        /* } */
%token LBRACKET                    /* [ */
%token RBRACKET                    /* ] */
%token LPAREN                      /* ( */
%token RPAREN                      /* ) */
%token DDOT                        /* : */
%token COMA                        /* , */
%token SEMIC                       /* ; */
%token STAR                        /* * */
%token SHARP                       /* # */
%token PLUS                        /* + */
%token EQUAL                       /* = */
%token DISEQUAL                    /* <> */

%token LT                          /* < */
%token GT                          /* > */
%token LE                          /* <= or ≤ */
%token GE                          /* >= or ≥ */

%token PIPE                        /* | */
%token GOTO_NODE                   /* -> */
%token LTR_EDGE_LEFT               /* -[ */
%token LTR_EDGE_LEFT_NEG           /* -[^ */
%token LTR_EDGE_RIGHT              /* ]-> */
%token RTL_EDGE_LEFT               /* <-[ */
%token RTL_EDGE_RIGHT              /* ]- */
%token LONGARROW                   /* ==> */

%token INCLUDE                     /* include */
%token FEATURES                    /* features */
%token FEATURE                     /* feature */
%token FILE                        /* file */
%token LABELS                      /* labels */
%token NEW_NODES                   /* new_nodes */
%token ACTIVATE                    /* activate */
%token MATCH                       /* match */
%token WITHOUT                     /* without */
%token COMMANDS                    /* commands */
%token MODULE                      /* module */
%token CONFLUENT                   /* confluent */
%token RULE                        /* rule */
%token LEX_RULE                    /* lex_rule */
%token FILTER                      /* filter */
%token SEQUENCES                   /* sequences */
%token GRAPH                       /* graph */

%token DEL_EDGE                    /* del_edge */
%token ADD_EDGE                    /* add_edge */
%token MERGE                       /* merge */
%token SHIFT_IN                    /* shift_in */
%token SHIFT_OUT                   /* shift_out */
%token SHIFT                       /* shift */
%token DEL_NODE                    /* del_node */
%token ADD_NODE                    /* add_node */
%token DEL_FEAT                    /* del_feat */

%token <string> DOLLAR_ID          /* $id */
%token <string> AROBAS_ID          /* @id */
%token <string> COLOR              /* @#89abCD */

%token <string>           IDENT    /* indentifier */
<<<<<<< HEAD
%token <string * string>  PAIR     /* ident.ident */
=======
%token <Grew_utils.Id.name * Grew_ast.Ast.feature_name>
                          QFN      /* ident.ident */
%token <Grew_utils.Id.name * string option>
                          EXT_IDENT
%token <(Grew_utils.Id.name * string option) * Grew_ast.Ast.feature_name>
                          EXT_QFN

>>>>>>> 1a941779
%token <string>           STRING
%token <int>              INT
%token <string list>      COMMENT
%token <string list>      LP

%token EOF                         /* end of file */

%start <Grew_ast.Ast.grs_with_include> grs_with_include
%start <Grew_ast.Ast.grs> grs
%start <Grew_ast.Ast.gr> gr
%start <Grew_ast.Ast.module_or_include list> included
%%


%public separated_list_final_opt(separator,X):
|                                                               { [] }
|   x=X                                                         { [x] }
|   x=X; separator; xs = separated_list_final_opt(separator,X)  { x :: xs }

%public separated_nonempty_list_final_opt(separator,X):
|   x=X                                                                  { [x] }
|   x=X; separator                                                       { [x] }
|   x=X; separator; xs = separated_nonempty_list_final_opt(separator,X)  { x :: xs }


/*=============================================================================================*/
/*  BASIC DEFINITIONS                                                                          */
/*=============================================================================================*/
value:
        | v = IDENT { v }
        | v = STRING { v }
        | v = INT { string_of_int v }

/*=============================================================================================*/
/*  GREW GRAPH                                                                                 */
/*=============================================================================================*/
gr: 
        | GRAPH LACC items = separated_list_final_opt(SEMIC,gr_item) RACC EOF 
            {
             {
              Ast.meta = List_.opt_map (function Graph_meta n -> Some n | _ -> None) items;
              Ast.nodes = List_.opt_map (function Graph_node n -> Some n | _ -> None) items;
              Ast.edges = List_.opt_map (function Graph_edge n -> Some n | _ -> None) items;
            }
           }

gr_item:
        (* sentence = "Jean dort." *)
        | id = IDENT EQUAL value = value
            { Graph_meta (id, value) }

        (* B (1) [phon="pense", lemma="penser", cat=v, mood=ind ] *)
        | id = IDENT position = option(delimited(LPAREN,num,RPAREN)) feats = delimited(LBRACKET,separated_list_final_opt(COMA,node_features),RBRACKET) 
            { Graph_node (localize {Ast.node_id = id; position=position; fs=feats}) }

        (* A -[x|y|z]-> B*)
        | n1 = IDENT labels = delimited(LTR_EDGE_LEFT,separated_nonempty_list(PIPE,label_ident),LTR_EDGE_RIGHT) n2 = IDENT
            { Graph_edge (localize {Ast.edge_id = None; src=n1; edge_labels=labels; tar=n2; negative=false; }) }

num:
        | INT { $1 }

label_ident:
        | x = separated_nonempty_list(DDOT,label_item) { String.concat ":" x }

label_item:
        | x = IDENT    { x }
        | p = PAIR { (fst p)^"."^(snd p) }







/*=============================================================================================*/
/*  GREW GRAPH SYSTEM REWRITING                                                                */
/*=============================================================================================*/


grs_with_include:
        | f = features_group g = global_labels m = module_or_include_list s = sequences EOF 
            {
             { Ast.domain_wi=f; 
               labels_wi=g; 
               modules_wi=m; 
               sequences_wi=s;
             }
           }
     
grs:
        | f = features_group g = global_labels m = modules s = sequences EOF 
            {
             { Ast.domain=f; 
               labels=g; 
               modules=m; 
               sequences=s;
             }
           }
       
module_or_include_list:
        | x = list(module_or_include) { x }

module_or_include:
        | m = grew_module        { Ast.Modul m }
        | INCLUDE sub = subfile SEMIC { Ast.Includ sub } 

subfile:
        | f = STRING  { localize f }

/*=============================================================================================*/
/*                                                                                             */
/* FEATURES DOMAIN DEFINITION                                                                  */
/*                                                                                             */
/* features {                                                                                  */
/*      cat: n, np, v, adj;                                                                    */
/*      mood: inf, ind, subj, pastp, presp;                                                    */
/*      lemma: *; phon: *                                                                      */
/* }                                                                                           */
/*                                                                                             */
/*=============================================================================================*/

features_group:
        | FEATURES x = features { x }
        
%inline features:
        | LACC x = separated_nonempty_list_final_opt(SEMIC,feature) RACC { x }

%inline feature:
        | name = feature_name DDOT values = features_values 
            {
              match values with
                | ["*"] -> Ast.Open name
                | ["#"] -> Ast.Int name
                | _ -> Ast.Closed (name, List.sort Pervasives.compare values)
            }

feature_name:
        | word = IDENT { word }

features_values:
        | STAR { ["*"] }
        | SHARP { ["#"] }
        | x = separated_nonempty_list(COMA,value) { x }


/*=============================================================================================*/
/*                                                                                             */
/* GLOBAL LABELS DEFINITION                                                                    */
/*                                                                                             */
/* labels { OBJ, SUBJ, DE_OBJ, ANT }                                                           */
/*                                                                                             */
/*=============================================================================================*/

%inline labels:
        | x = delimited(LACC,separated_nonempty_list_final_opt(COMA,label),RACC) { x }
        
%inline label:
        | x = label_ident display_list = list(display)  { (x, display_list) }

display:
        | dis = AROBAS_ID   { dis }
        | col = COLOR       { col }

global_labels:
        | LABELS x = labels { x }


/*=============================================================================================*/
/*                                                                                             */
/* MODULE DEFINITION                                                                           */
/*                                                                                             */
/* module p7_to_p7p-mc {                                                                       */
/*   ...                                                                                       */
/* }                                                                                           */
/*                                                                                             */
/*=============================================================================================*/

included:
        | x = list (module_or_include) EOF { x }

modules:
        | x = list(grew_module) { x }
        
grew_module: 
        | doc=option(module_doc) MODULE conf=boption(CONFLUENT) id=module_id LACC l=option(local_labels) nn=option(new_nodes) r=rules RACC 
           {
            { Ast.module_id = fst id; 
              local_labels = (match l with None -> [] | Some x -> x);
              new_node_names = (match nn with None -> [] | Some x -> x);
              rules = r;
              confluent = conf;
              module_doc = (match doc with Some d -> d | None -> []);
              mod_loc = (!Parser_global.current_file, snd id);
              mod_dir = "";
            }
          }

new_nodes:
        (* "new_nodes {a, b, c}" *)
        | NEW_NODES x = delimited(LACC,separated_nonempty_list_final_opt(COMA,IDENT),RACC) { x:string list }

module_id:
        | id = IDENT { (id,!Parser_global.current_line+1) }

module_doc:
        | comment = COMMENT { comment } 

/*=============================================================================================*/
/*                                                                                             */
/* LOCAL LABELS DEFINITION                                                                     */
/*                                                                                             */
/* labels {ANT_TMP}                                                                            */
/*                                                                                             */
/*=============================================================================================*/



local_labels:
        | LABELS x = labels { x }


/*=============================================================================================*/
/*                                                                                             */
/* RULES DEFINITION                                                                            */
/*                                                                                             */
/* rule ant_prorel_init {                                                                      */
/*   ...                                                                                       */
/* }                                                                                           */
/*=============================================================================================*/

rules:
        | r = list(rule) { r }

rule: 
        | doc = option(rule_doc) RULE id = rule_id LACC p = pos_item n = list(neg_item) cmds = commands RACC 
            { 
              { Ast.rule_id = fst id;
                pos_pattern = p;
                neg_patterns = n;
                commands = cmds;
                param = None;
                lp = None;
                rule_doc = begin match doc with Some d -> d | None -> [] end;
                rule_loc = (!Parser_global.current_file,snd id);
              }
            }         
        | doc = option(rule_doc) LEX_RULE id = rule_id param=option(param) LACC p = pos_item n = list(neg_item) cmds = commands RACC lp = option(lp)
            { 
              { Ast.rule_id = fst id;
                pos_pattern = p;
                neg_patterns = n;
                commands = cmds;
                param = param;
                lp = lp;
                rule_doc = begin match doc with Some d -> d | None -> [] end;
                rule_loc = (!Parser_global.current_file,snd id);
              }
            }         
        | doc = option(rule_doc) FILTER id = rule_id LACC p = pos_item n = list(neg_item) RACC 
            { 
              { Ast.rule_id = fst id;
                pos_pattern = p;
                neg_patterns = n;
                commands = [];
                param = None;
                lp = None;
                rule_doc = begin match doc with Some d -> d | None -> [] end;
                rule_loc = (!Parser_global.current_file,snd id);
              }
            }

lp:
        | lp = LP  {lp}

param:
        | LPAREN FEATURE vars = separated_nonempty_list(COMA,var) RPAREN { ([],vars) }
        | LPAREN FEATURE vars = separated_nonempty_list(COMA,var) SEMIC files = separated_list(COMA, file) RPAREN { (files,vars) }

file:
        | FILE f=STRING {f}
var:
        | i = DOLLAR_ID {i}
        | i = AROBAS_ID {i}

pos_item:
        | MATCH i = pn_item { i }

neg_item:
        | WITHOUT i = pn_item { i }
          
pn_item: 
        | l = delimited(LACC,separated_list_final_opt(SEMIC,pat_item),RACC)
            {
             {
              Ast.pat_nodes = List_.opt_map (function Pat_node n -> Some n | _ -> None) l;
              Ast.pat_edges = List_.opt_map (function Pat_edge n -> Some n | _ -> None) l;
              Ast.pat_const = List_.opt_map (function Pat_const n -> Some n | _ -> None) l;
            }
           }
        
rule_id:
        | id = IDENT { (id,!Parser_global.current_line+1) }

rule_doc:
        | comment = COMMENT { comment } 
        
/*=============================================================================================*/
/*                                                                                             */
/* MATCH DEFINITION                                                                            */
/*                                                                                             */
/* match {                                                                                     */
/*      P [cat = prorel];                                                                      */
/*      N -> P;                                                                                */
/*                                                                                             */
/*      without { P -[ANT]-> * }                                                               */
/*      without { P -[ANT_TMP]-> * }                                                           */
/*    }                                                                                        */
/*                                                                                             */
/*=============================================================================================*/


pat_item:
        | n = pat_node { Pat_node n }
        | e = pat_edge { Pat_edge e }
        | c = pat_const { Pat_const c }

pat_node:
        | id = IDENT feats = delimited(LBRACKET,separated_list_final_opt(COMA,node_features),RBRACKET) 
            { localize ({Ast.node_id = id; position=None; fs= feats}) }

node_features:
        | name = IDENT EQUAL STAR 
            { localize {Ast.kind = Ast.Disequality []; name=name; } } 
        | name = IDENT EQUAL values = separated_nonempty_list(PIPE,value)
            { localize {Ast.kind = Ast.Equality values; name=name; } } 
        | name = IDENT DISEQUAL values = separated_nonempty_list(PIPE,value)
            { localize {Ast.kind = Ast.Disequality values; name=name; } } 
        | name = IDENT EQUAL p = DOLLAR_ID
            { localize {Ast.kind = Ast.Param p; name=name; } } 

pat_edge:
        (* "e: A -> B" OR "e: A -[*]-> B" *)
        | id = edge_id n1 = IDENT GOTO_NODE n2 = IDENT
        | id = edge_id n1 = IDENT LTR_EDGE_LEFT STAR LTR_EDGE_RIGHT n2 = label_ident
               { localize ({Ast.edge_id = Some id; src=n1; edge_labels=[]; tar=n2; negative=true}) }

        (* "A -> B" *)
        | n1 = IDENT GOTO_NODE n2 = IDENT
               { localize ({Ast.edge_id = None; src=n1; edge_labels=[]; tar=n2; negative=true}) }

        (* "e: A -[^X|Y]-> B" *)
        | id = edge_id n1 = IDENT labels = delimited(LTR_EDGE_LEFT_NEG,separated_nonempty_list(PIPE,label_ident),LTR_EDGE_RIGHT) n2 = IDENT
            { localize ({Ast.edge_id = Some id; src=n1; edge_labels=labels; tar=n2; negative=true}) }
            
        (* "A -[^X|Y]-> B"*)
        | n1 = IDENT labels = delimited(LTR_EDGE_LEFT_NEG,separated_nonempty_list(PIPE,label_ident),LTR_EDGE_RIGHT) n2 = IDENT
            { localize ({Ast.edge_id = None; src=n1; edge_labels=labels; tar=n2; negative=true}) }

        (* "e: A -[X|Y]-> B" *)
        | id = edge_id n1 = IDENT labels = delimited(LTR_EDGE_LEFT,separated_nonempty_list(PIPE,label_ident),LTR_EDGE_RIGHT) n2 = IDENT
            { localize ({Ast.edge_id = Some id; src=n1; edge_labels=labels; tar=n2; negative=false}) }       

        (* "A -[X|Y]-> B" *)
        | n1 = IDENT labels = delimited(LTR_EDGE_LEFT,separated_nonempty_list(PIPE,label_ident),LTR_EDGE_RIGHT) n2 = IDENT
            { localize ({Ast.edge_id = None; src=n1; edge_labels=labels; tar=n2; negative=false}) }


edge_id:
        | id = IDENT DDOT { id }

pat_const:
        (* "A -[X|Y]-> *" *)
        | n1 = IDENT labels = delimited(LTR_EDGE_LEFT,separated_nonempty_list(PIPE,label_ident),LTR_EDGE_RIGHT) STAR
            { localize (Ast.Start (n1,labels)) }

        (* "A -> *" *)
        | n1 = IDENT GOTO_NODE STAR
            { localize (Ast.Cst_out n1) }

        (* "* -[X|Y]-> A" *)
        | STAR labels = delimited(LTR_EDGE_LEFT,separated_nonempty_list(PIPE,label_ident),LTR_EDGE_RIGHT) n2 = IDENT
            { localize (Ast.End (n2,labels)) }

        (* "* -> A" *)
        | STAR GOTO_NODE n2 = IDENT
            { localize (Ast.Cst_in n2) }

        (* X.cat = Y.cat *)
        | qfn1 = PAIR EQUAL qfn2 = PAIR
            { localize (Ast.Feature_eq (qfn1, qfn2)) }

        (* X.position < Y.position *)
        | qfn1 = PAIR LT qfn2 = PAIR
            { localize (Ast.Feature_ineq (Ast.Lt, qfn1, qfn2)) }

        (* X.position > Y.position *)
        | qfn1 = PAIR GT qfn2 = PAIR
            { localize (Ast.Feature_ineq (Ast.Gt, qfn1, qfn2)) }

        (* X.position <= Y.position *)
        | qfn1 = PAIR LE qfn2 = PAIR
            { localize (Ast.Feature_ineq (Ast.Le, qfn1, qfn2)) }

        (* X.position >= Y.position *)
        | qfn1 = PAIR GE qfn2 = PAIR
            { localize (Ast.Feature_ineq (Ast.Ge, qfn1, qfn2)) }

/*=============================================================================================*/
/*                                                                                             */
/* COMMANDS DEFINITION                                                                         */
/*                                                                                             */
/* commands {                                                                                  */
/*      del_edge A -[OBJ]-> B;                                                                 */
/*      del_edge e;                                                                            */
/*                                                                                             */
/*      add_edge A -[ATS]-> B;                                                                 */
/*                                                                                             */
/*      shift A ==> B;                                                                         */
/*                                                                                             */
/*      del_node A;                                                                            */
/*                                                                                             */
/*      add_node D: <-[SUJ]- A;                                                                */
/*                                                                                             */
/*      A.mood = inf;                                                                          */
/*                                                                                             */
/*      B.tense = A.tense;                                                                     */
/*                                                                                             */
/*      del_feat A.tense;                                                                      */
/* }                                                                                           */
/*                                                                                             */
/*=============================================================================================*/


commands:
        | COMMANDS x = delimited(LACC,separated_nonempty_list_final_opt(SEMIC,command),RACC) { x }

cident:
        | i=IDENT      { (i, None) }
        | ei=EXT_IDENT { ei }

eident:
        | ei=EXT_IDENT { ei }

command:
        (* del_edge e *)
        | DEL_EDGE n = IDENT
            { localize (Ast.Del_edge_name n) }
<<<<<<< HEAD
        | DEL_EDGE n1 = IDENT label = delimited(LTR_EDGE_LEFT,label_ident,LTR_EDGE_RIGHT) n2 = IDENT
            { localize (Ast.Del_edge_expl (n1,n2,label)) }
        | ADD_EDGE n1 = IDENT label = delimited(LTR_EDGE_LEFT,label_ident,LTR_EDGE_RIGHT) n2 = IDENT
=======

        (* del_edge m -[x]-> n *)
        | DEL_EDGE n1 = cident label = delimited(LTR_EDGE_LEFT,IDENT,LTR_EDGE_RIGHT) n2 = cident
            { localize (Ast.Del_edge_expl (n1,n2,label)) }

        (* add_edge m -[x]-> n *)
        | ADD_EDGE n1 = cident label = delimited(LTR_EDGE_LEFT,IDENT,LTR_EDGE_RIGHT) n2 = cident
>>>>>>> 1a941779
            { localize (Ast.Add_edge (n1,n2,label)) }

        (* shift_in m ==> n *)
        | SHIFT_IN n1 = cident LONGARROW n2 = cident
            { localize (Ast.Shift_in (n1,n2)) }

        (* shift_out m ==> n *)
        | SHIFT_OUT n1 = cident LONGARROW n2 = cident
            { localize (Ast.Shift_out (n1,n2)) }

        (* shift m ==> n *)
        | SHIFT n1 = cident LONGARROW n2 = cident
            { localize (Ast.Shift_edge (n1,n2)) }
<<<<<<< HEAD
        | MERGE n1 = IDENT LONGARROW n2 = IDENT
=======

        (* merge m ==> n *)
        | MERGE n1 = cident LONGARROW n2 = cident
>>>>>>> 1a941779
            { localize (Ast.Merge_node (n1,n2)) }

        (* del_node n *)
        | DEL_NODE n = cident
            { localize (Ast.Del_node n) }
<<<<<<< HEAD
        | ADD_NODE n1 = IDENT DDOT label = delimited(RTL_EDGE_LEFT,label_ident,RTL_EDGE_RIGHT) n2 = IDENT
            { localize (Ast.New_neighbour (n1,n2,label)) }
        | DEL_FEAT qfn = PAIR
            { localize (Ast.Del_feat qfn) }
        | qfn = PAIR EQUAL items = separated_nonempty_list (PLUS, concat_item)
            { localize (Ast.Update_feat (qfn, items)) }

concat_item:
        | qfn = PAIR      { Ast.Qfn_item qfn }
        | s = IDENT       { Ast.String_item s }
        | s = STRING      { Ast.String_item s }
        | p = AROBAS_ID   { Ast.Param_item p }
        | p = DOLLAR_ID   { Ast.Param_item p }
=======

        (* add_node n: <-[x]- m *)
        | ADD_NODE n1 = cident DDOT label = delimited(RTL_EDGE_LEFT,IDENT,RTL_EDGE_RIGHT) n2 = cident
            { localize (Ast.New_neighbour (n1,n2,label)) }

        (* activate n#a *)
        | ACTIVATE n = eident
            { localize (Ast.Activate n) }

        (* del_feat m.cat *)
        | DEL_FEAT qfn = EXT_QFN
            { localize (Ast.Del_feat qfn) }

        (* m.cat = n.x + "_" + nn.y *)
        | qfn = EXT_QFN EQUAL items = separated_nonempty_list (PLUS, concat_item)
            { localize (Ast.Update_feat (qfn, items)) }

concat_item:
        | qfn = EXT_QFN    { Ast.Qfn_item qfn }
        | s = IDENT        { Ast.String_item s }
        | s = STRING       { Ast.String_item s }
        | p = CMD          { Ast.Param_item p }
        | p = PAT          { Ast.Param_item p }
>>>>>>> 1a941779

/*=============================================================================================*/
/*                                                                                             */
/* SEQUENCE DEFINITION                                                                         */
/*                                                                                              */
/* sequence { ant; p7_to_p7p-mc}                                                               */
/*                                                                                             */
/*=============================================================================================*/

sequences:
        | SEQUENCES seq = delimited(LACC,list(sequence),RACC) { seq }

sequence:
        | doc = option(COMMENT) id = sequence_id mod_names = delimited(LACC,separated_list_final_opt(SEMIC,IDENT),RACC) 
            { 
              { Ast.seq_name = fst id; 
                seq_mod = mod_names ; 
                seq_doc = begin match doc with Some d -> d | None -> [] end; 
                seq_loc = (!Parser_global.current_file,snd id);
              } 
            }

sequence_id:
        | id = IDENT { (id,!Parser_global.current_line+1) }

%%<|MERGE_RESOLUTION|>--- conflicted
+++ resolved
@@ -80,17 +80,12 @@
 %token <string> COLOR              /* @#89abCD */
 
 %token <string>           IDENT    /* indentifier */
-<<<<<<< HEAD
-%token <string * string>  PAIR     /* ident.ident */
-=======
 %token <Grew_utils.Id.name * Grew_ast.Ast.feature_name>
                           QFN      /* ident.ident */
 %token <Grew_utils.Id.name * string option>
                           EXT_IDENT
 %token <(Grew_utils.Id.name * string option) * Grew_ast.Ast.feature_name>
                           EXT_QFN
-
->>>>>>> 1a941779
 %token <string>           STRING
 %token <int>              INT
 %token <string list>      COMMENT
@@ -158,7 +153,7 @@
 
 label_item:
         | x = IDENT    { x }
-        | p = PAIR { (fst p)^"."^(snd p) }
+        | p = QFN { (fst p)^"."^(snd p) }
 
 
 
@@ -480,23 +475,23 @@
             { localize (Ast.Cst_in n2) }
 
         (* X.cat = Y.cat *)
-        | qfn1 = PAIR EQUAL qfn2 = PAIR
+        | qfn1 = QFN EQUAL qfn2 = QFN
             { localize (Ast.Feature_eq (qfn1, qfn2)) }
 
         (* X.position < Y.position *)
-        | qfn1 = PAIR LT qfn2 = PAIR
+        | qfn1 = QFN LT qfn2 = QFN
             { localize (Ast.Feature_ineq (Ast.Lt, qfn1, qfn2)) }
 
         (* X.position > Y.position *)
-        | qfn1 = PAIR GT qfn2 = PAIR
+        | qfn1 = QFN GT qfn2 = QFN
             { localize (Ast.Feature_ineq (Ast.Gt, qfn1, qfn2)) }
 
         (* X.position <= Y.position *)
-        | qfn1 = PAIR LE qfn2 = PAIR
+        | qfn1 = QFN LE qfn2 = QFN
             { localize (Ast.Feature_ineq (Ast.Le, qfn1, qfn2)) }
 
         (* X.position >= Y.position *)
-        | qfn1 = PAIR GE qfn2 = PAIR
+        | qfn1 = QFN GE qfn2 = QFN
             { localize (Ast.Feature_ineq (Ast.Ge, qfn1, qfn2)) }
 
 /*=============================================================================================*/
@@ -539,19 +534,14 @@
         (* del_edge e *)
         | DEL_EDGE n = IDENT
             { localize (Ast.Del_edge_name n) }
-<<<<<<< HEAD
-        | DEL_EDGE n1 = IDENT label = delimited(LTR_EDGE_LEFT,label_ident,LTR_EDGE_RIGHT) n2 = IDENT
+
+        (* del_edge m -[x]-> n *)
+        | DEL_EDGE n1 = cident label = delimited(LTR_EDGE_LEFT,label_ident,LTR_EDGE_RIGHT) n2 = cident
             { localize (Ast.Del_edge_expl (n1,n2,label)) }
-        | ADD_EDGE n1 = IDENT label = delimited(LTR_EDGE_LEFT,label_ident,LTR_EDGE_RIGHT) n2 = IDENT
-=======
-
-        (* del_edge m -[x]-> n *)
-        | DEL_EDGE n1 = cident label = delimited(LTR_EDGE_LEFT,IDENT,LTR_EDGE_RIGHT) n2 = cident
-            { localize (Ast.Del_edge_expl (n1,n2,label)) }
 
         (* add_edge m -[x]-> n *)
-        | ADD_EDGE n1 = cident label = delimited(LTR_EDGE_LEFT,IDENT,LTR_EDGE_RIGHT) n2 = cident
->>>>>>> 1a941779
+        | ADD_EDGE n1 = cident label = delimited(LTR_EDGE_LEFT,label_ident,LTR_EDGE_RIGHT) n2 = cident
+
             { localize (Ast.Add_edge (n1,n2,label)) }
 
         (* shift_in m ==> n *)
@@ -565,36 +555,17 @@
         (* shift m ==> n *)
         | SHIFT n1 = cident LONGARROW n2 = cident
             { localize (Ast.Shift_edge (n1,n2)) }
-<<<<<<< HEAD
-        | MERGE n1 = IDENT LONGARROW n2 = IDENT
-=======
 
         (* merge m ==> n *)
         | MERGE n1 = cident LONGARROW n2 = cident
->>>>>>> 1a941779
             { localize (Ast.Merge_node (n1,n2)) }
 
         (* del_node n *)
         | DEL_NODE n = cident
             { localize (Ast.Del_node n) }
-<<<<<<< HEAD
-        | ADD_NODE n1 = IDENT DDOT label = delimited(RTL_EDGE_LEFT,label_ident,RTL_EDGE_RIGHT) n2 = IDENT
-            { localize (Ast.New_neighbour (n1,n2,label)) }
-        | DEL_FEAT qfn = PAIR
-            { localize (Ast.Del_feat qfn) }
-        | qfn = PAIR EQUAL items = separated_nonempty_list (PLUS, concat_item)
-            { localize (Ast.Update_feat (qfn, items)) }
-
-concat_item:
-        | qfn = PAIR      { Ast.Qfn_item qfn }
-        | s = IDENT       { Ast.String_item s }
-        | s = STRING      { Ast.String_item s }
-        | p = AROBAS_ID   { Ast.Param_item p }
-        | p = DOLLAR_ID   { Ast.Param_item p }
-=======
 
         (* add_node n: <-[x]- m *)
-        | ADD_NODE n1 = cident DDOT label = delimited(RTL_EDGE_LEFT,IDENT,RTL_EDGE_RIGHT) n2 = cident
+        | ADD_NODE n1 = cident DDOT label = delimited(RTL_EDGE_LEFT,label_ident,RTL_EDGE_RIGHT) n2 = cident
             { localize (Ast.New_neighbour (n1,n2,label)) }
 
         (* activate n#a *)
@@ -613,9 +584,8 @@
         | qfn = EXT_QFN    { Ast.Qfn_item qfn }
         | s = IDENT        { Ast.String_item s }
         | s = STRING       { Ast.String_item s }
-        | p = CMD          { Ast.Param_item p }
-        | p = PAT          { Ast.Param_item p }
->>>>>>> 1a941779
+        | p = AROBAS_ID    { Ast.Param_item p }
+        | p = DOLLAR_ID    { Ast.Param_item p }
 
 /*=============================================================================================*/
 /*                                                                                             */
